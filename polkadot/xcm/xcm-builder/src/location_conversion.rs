--- conflicted
+++ resolved
@@ -320,17 +320,10 @@
 /// network (provided by `Network`) and the `AccountId`'s `[u8; 32]` datum for the `id`.
 pub struct AliasesIntoAccountId32<Network, AccountId>(PhantomData<(Network, AccountId)>);
 impl<'a, Network: Get<Option<NetworkId>>, AccountId: Clone + Into<[u8; 32]> + Clone>
-<<<<<<< HEAD
-	Convert<&'a AccountId, Location> for AliasesIntoAccountId32<Network, AccountId>
-{
-	fn convert(who: &AccountId) -> Location {
-		AccountId32 { network: Network::get(), id: who.clone().into() }.into()
-=======
 	TryConvert<&'a AccountId, MultiLocation> for AliasesIntoAccountId32<Network, AccountId>
 {
-	fn try_convert(who: &AccountId) -> Result<MultiLocation, &AccountId> {
+	fn try_convert(who: &AccountId) -> Result<Location, &AccountId> {
 		Ok(AccountId32 { network: Network::get(), id: who.clone().into() }.into())
->>>>>>> 7d3ce4df
 	}
 }
 
