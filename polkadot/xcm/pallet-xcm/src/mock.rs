--- conflicted
+++ resolved
@@ -18,12 +18,8 @@
 use frame_support::{
 	construct_runtime, parameter_types,
 	traits::{
-<<<<<<< HEAD
-		AsEnsureOriginWithArg, ConstU128, ConstU32, Equals, Everything, EverythingBut, Nothing, Contains
-=======
 		AsEnsureOriginWithArg, ConstU128, ConstU32, Contains, Equals, Everything, EverythingBut,
 		Nothing,
->>>>>>> 20723ea8
 	},
 	weights::Weight,
 };
@@ -389,24 +385,19 @@
 			[Parachain(USDT_PARA_ID)],
 		)),
 	};
-<<<<<<< HEAD
-	pub AnyNetwork: Option<NetworkId> = None;
-	pub UniversalLocation: InteriorLocation = Here;
-=======
-	pub const FilteredTeleportLocation: MultiLocation = MultiLocation {
-		parents: 0,
-		interior: X1(Parachain(FILTERED_PARA_ID))
-	};
-	pub const FilteredTeleportAsset: MultiAsset = MultiAsset {
+	pub const FilteredTeleportLocation: Location = Location::new(
+		0,
+		[Parachain(FILTERED_PARA_ID)]
+	);
+	pub const FilteredTeleportAsset: Asset = Asset {
 		fun: Fungible(10),
-		id: Concrete(MultiLocation {
-			parents: 0,
-			interior: X1(Parachain(FILTERED_PARA_ID)),
-		}),
+		id: AssetId(Location::new(
+			0,
+			[Parachain(FILTERED_PARA_ID)],
+		)),
 	};
 	pub const AnyNetwork: Option<NetworkId> = None;
-	pub UniversalLocation: InteriorMultiLocation = Here;
->>>>>>> 20723ea8
+	pub UniversalLocation: InteriorLocation = Here;
 	pub UnitWeightCost: u64 = 1_000;
 	pub CheckingAccount: AccountId = XcmPallet::check_account();
 }
@@ -447,24 +438,14 @@
 
 parameter_types! {
 	pub const BaseXcmWeight: Weight = Weight::from_parts(1_000, 1_000);
-<<<<<<< HEAD
 	pub CurrencyPerSecondPerByte: (AssetId, u128, u128) = (AssetId(RelayLocation::get()), 1, 1);
 	pub TrustedLocal: (AssetFilter, Location) = (All.into(), Here.into());
 	pub TrustedSystemPara: (AssetFilter, Location) = (NativeAsset::get().into(), SystemParachainLocation::get());
 	pub TrustedUsdt: (AssetFilter, Location) = (Usdt::get().into(), UsdtTeleportLocation::get());
+	pub TrustedFilteredTeleport: (AssetFilter, Location) = (FilteredTeleportAsset::get().into(), FilteredTeleportLocation::get());
 	pub TeleportUsdtToForeign: (AssetFilter, Location) = (Usdt::get().into(), ForeignReserveLocation::get());
 	pub TrustedForeign: (AssetFilter, Location) = (ForeignAsset::get().into(), ForeignReserveLocation::get());
 	pub TrustedUsdc: (AssetFilter, Location) = (Usdc::get().into(), UsdcReserveLocation::get());
-=======
-	pub CurrencyPerSecondPerByte: (AssetId, u128, u128) = (Concrete(RelayLocation::get()), 1, 1);
-	pub TrustedLocal: (MultiAssetFilter, MultiLocation) = (All.into(), Here.into());
-	pub TrustedSystemPara: (MultiAssetFilter, MultiLocation) = (NativeAsset::get().into(), SystemParachainLocation::get());
-	pub TrustedUsdt: (MultiAssetFilter, MultiLocation) = (Usdt::get().into(), UsdtTeleportLocation::get());
-	pub TrustedFilteredTeleport: (MultiAssetFilter, MultiLocation) = (FilteredTeleportAsset::get().into(), FilteredTeleportLocation::get());
-	pub TeleportUsdtToForeign: (MultiAssetFilter, MultiLocation) = (Usdt::get().into(), ForeignReserveLocation::get());
-	pub TrustedForeign: (MultiAssetFilter, MultiLocation) = (ForeignAsset::get().into(), ForeignReserveLocation::get());
-	pub TrustedUsdc: (MultiAssetFilter, MultiLocation) = (Usdc::get().into(), UsdcReserveLocation::get());
->>>>>>> 20723ea8
 	pub const MaxInstructions: u32 = 100;
 	pub const MaxAssetsIntoHolding: u32 = 64;
 	pub XcmFeesTargetAccount: AccountId = AccountId::new([167u8; 32]);
