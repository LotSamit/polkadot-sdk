// Copyright (C) Parity Technologies (UK) Ltd.
// This file is part of Polkadot.

// Polkadot is free software: you can redistribute it and/or modify
// it under the terms of the GNU General Public License as published by
// the Free Software Foundation, either version 3 of the License, or
// (at your option) any later version.

// Polkadot is distributed in the hope that it will be useful,
// but WITHOUT ANY WARRANTY; without even the implied warranty of
// MERCHANTABILITY or FITNESS FOR A PARTICULAR PURPOSE.  See the
// GNU General Public License for more details.

// You should have received a copy of the GNU General Public License
// along with Polkadot.  If not, see <http://www.gnu.org/licenses/>.

//! Network protocol types for parachains.

#![deny(unused_crate_dependencies)]
#![warn(missing_docs)]

use parity_scale_codec::{Decode, Encode};
use polkadot_primitives::{BlockNumber, Hash};
use std::{collections::HashMap, fmt};

#[doc(hidden)]
pub use polkadot_node_jaeger as jaeger;
pub use sc_network::{IfDisconnected, PeerId};
#[doc(hidden)]
pub use std::sync::Arc;

mod reputation;
pub use self::reputation::{ReputationChange, UnifiedReputationChange};

/// Peer-sets and protocols used for parachains.
pub mod peer_set;

/// Request/response protocols used in Polkadot.
pub mod request_response;

/// Accessing authority discovery service
pub mod authority_discovery;
/// Grid topology support module
pub mod grid_topology;

/// The minimum amount of peers to send gossip messages to.
pub const MIN_GOSSIP_PEERS: usize = 25;

/// An error indicating that this the over-arching message type had the wrong variant
#[derive(Debug, Clone, Copy, PartialEq)]
pub struct WrongVariant;

impl fmt::Display for WrongVariant {
	fn fmt(&self, formatter: &mut fmt::Formatter<'_>) -> fmt::Result {
		write!(formatter, "Wrong message variant")
	}
}

impl std::error::Error for WrongVariant {}

/// The advertised role of a node.
#[derive(Debug, Clone, Copy, PartialEq)]
pub enum ObservedRole {
	/// A light node.
	Light,
	/// A full node.
	Full,
	/// A node claiming to be an authority (unauthenticated)
	Authority,
}

impl From<sc_network::ObservedRole> for ObservedRole {
	fn from(role: sc_network::ObservedRole) -> ObservedRole {
		match role {
			sc_network::ObservedRole::Light => ObservedRole::Light,
			sc_network::ObservedRole::Authority => ObservedRole::Authority,
			sc_network::ObservedRole::Full => ObservedRole::Full,
		}
	}
}

impl Into<sc_network::ObservedRole> for ObservedRole {
	fn into(self) -> sc_network::ObservedRole {
		match self {
			ObservedRole::Light => sc_network::ObservedRole::Light,
			ObservedRole::Full => sc_network::ObservedRole::Full,
			ObservedRole::Authority => sc_network::ObservedRole::Authority,
		}
	}
}

/// Specialized wrapper around [`View`].
///
/// Besides the access to the view itself, it also gives access to the [`jaeger::Span`] per
/// leave/head.
#[derive(Debug, Clone, Default)]
pub struct OurView {
	view: View,
	span_per_head: HashMap<Hash, Arc<jaeger::Span>>,
}

impl OurView {
	/// Creates a new instance.
	pub fn new(
		heads: impl IntoIterator<Item = (Hash, Arc<jaeger::Span>)>,
		finalized_number: BlockNumber,
	) -> Self {
		let state_per_head = heads.into_iter().collect::<HashMap<_, _>>();
		let view = View::new(state_per_head.keys().cloned(), finalized_number);
		Self { view, span_per_head: state_per_head }
	}

	/// Returns the span per head map.
	///
	/// For each head there exists one span in this map.
	pub fn span_per_head(&self) -> &HashMap<Hash, Arc<jaeger::Span>> {
		&self.span_per_head
	}
}

impl PartialEq for OurView {
	fn eq(&self, other: &Self) -> bool {
		self.view == other.view
	}
}

impl std::ops::Deref for OurView {
	type Target = View;

	fn deref(&self) -> &View {
		&self.view
	}
}

/// Construct a new [`OurView`] with the given chain heads, finalized number 0 and disabled
/// [`jaeger::Span`]'s.
///
/// NOTE: Use for tests only.
///
/// # Example
///
/// ```
/// # use polkadot_node_network_protocol::our_view;
/// # use polkadot_primitives::Hash;
/// let our_view = our_view![Hash::repeat_byte(1), Hash::repeat_byte(2)];
/// ```
#[macro_export]
macro_rules! our_view {
	( $( $hash:expr ),* $(,)? ) => {
		$crate::OurView::new(
			vec![ $( $hash.clone() ),* ].into_iter().map(|h| (h, $crate::Arc::new($crate::jaeger::Span::Disabled))),
			0,
		)
	};
}

/// A succinct representation of a peer's view. This consists of a bounded amount of chain heads
/// and the highest known finalized block number.
///
/// Up to `N` (5?) chain heads.
#[derive(Default, Debug, Clone, PartialEq, Eq, Encode, Decode)]
pub struct View {
	/// A bounded amount of chain heads.
	/// Invariant: Sorted.
	heads: Vec<Hash>,
	/// The highest known finalized block number.
	pub finalized_number: BlockNumber,
}

/// Construct a new view with the given chain heads and finalized number 0.
///
/// NOTE: Use for tests only.
///
/// # Example
///
/// ```
/// # use polkadot_node_network_protocol::view;
/// # use polkadot_primitives::Hash;
/// let view = view![Hash::repeat_byte(1), Hash::repeat_byte(2)];
/// ```
#[macro_export]
macro_rules! view {
	( $( $hash:expr ),* $(,)? ) => {
		$crate::View::new(vec![ $( $hash.clone() ),* ], 0)
	};
}

impl View {
	/// Construct a new view based on heads and a finalized block number.
	pub fn new(heads: impl IntoIterator<Item = Hash>, finalized_number: BlockNumber) -> Self {
		let mut heads = heads.into_iter().collect::<Vec<Hash>>();
		heads.sort();
		Self { heads, finalized_number }
	}

	/// Start with no heads, but only a finalized block number.
	pub fn with_finalized(finalized_number: BlockNumber) -> Self {
		Self { heads: Vec::new(), finalized_number }
	}

	/// Obtain the number of heads that are in view.
	pub fn len(&self) -> usize {
		self.heads.len()
	}

	/// Check if the number of heads contained, is null.
	pub fn is_empty(&self) -> bool {
		self.heads.is_empty()
	}

	/// Obtain an iterator over all heads.
	pub fn iter(&self) -> impl Iterator<Item = &Hash> {
		self.heads.iter()
	}

	/// Obtain an iterator over all heads.
	pub fn into_iter(self) -> impl Iterator<Item = Hash> {
		self.heads.into_iter()
	}

	/// Replace `self` with `new`.
	///
	/// Returns an iterator that will yield all elements of `new` that were not part of `self`.
	pub fn replace_difference(&mut self, new: View) -> impl Iterator<Item = &Hash> {
		let old = std::mem::replace(self, new);

		self.heads.iter().filter(move |h| !old.contains(h))
	}

	/// Returns an iterator of the hashes present in `Self` but not in `other`.
	pub fn difference<'a>(&'a self, other: &'a View) -> impl Iterator<Item = &'a Hash> + 'a {
		self.heads.iter().filter(move |h| !other.contains(h))
	}

	/// An iterator containing hashes present in both `Self` and in `other`.
	pub fn intersection<'a>(&'a self, other: &'a View) -> impl Iterator<Item = &'a Hash> + 'a {
		self.heads.iter().filter(move |h| other.contains(h))
	}

	/// Whether the view contains a given hash.
	pub fn contains(&self, hash: &Hash) -> bool {
		self.heads.contains(hash)
	}

	/// Check if two views have the same heads.
	///
	/// Equivalent to the `PartialEq` function,
	/// but ignores the `finalized_number` field.
	pub fn check_heads_eq(&self, other: &Self) -> bool {
		self.heads == other.heads
	}
}

/// A protocol-versioned type.
#[derive(Debug, Clone, PartialEq, Eq)]
pub enum Versioned<V1, V2, VStaging> {
	/// V1 type.
	V1(V1),
	/// V2 type.
	V2(V2),
	/// VStaging type.
	VStaging(VStaging),
}

impl<V1: Clone, V2: Clone, VStaging: Clone> Versioned<&'_ V1, &'_ V2, &'_ VStaging> {
	/// Convert to a fully-owned version of the message.
	pub fn clone_inner(&self) -> Versioned<V1, V2, VStaging> {
		match *self {
			Versioned::V1(inner) => Versioned::V1(inner.clone()),
			Versioned::V2(inner) => Versioned::V2(inner.clone()),
			Versioned::VStaging(inner) => Versioned::VStaging(inner.clone()),
		}
	}
}

/// All supported versions of the validation protocol message.
pub type VersionedValidationProtocol =
	Versioned<v1::ValidationProtocol, v2::ValidationProtocol, vstaging::ValidationProtocol>;

impl From<v1::ValidationProtocol> for VersionedValidationProtocol {
	fn from(v1: v1::ValidationProtocol) -> Self {
		VersionedValidationProtocol::V1(v1)
	}
}

impl From<v2::ValidationProtocol> for VersionedValidationProtocol {
	fn from(v2: v2::ValidationProtocol) -> Self {
		VersionedValidationProtocol::V2(v2)
	}
}

impl From<vstaging::ValidationProtocol> for VersionedValidationProtocol {
	fn from(vstaging: vstaging::ValidationProtocol) -> Self {
		VersionedValidationProtocol::VStaging(vstaging)
	}
}

/// All supported versions of the collation protocol message.
pub type VersionedCollationProtocol =
	Versioned<v1::CollationProtocol, v2::CollationProtocol, vstaging::CollationProtocol>;

impl From<v1::CollationProtocol> for VersionedCollationProtocol {
	fn from(v1: v1::CollationProtocol) -> Self {
		VersionedCollationProtocol::V1(v1)
	}
}

impl From<v2::CollationProtocol> for VersionedCollationProtocol {
	fn from(v2: v2::CollationProtocol) -> Self {
		VersionedCollationProtocol::V2(v2)
	}
}

macro_rules! impl_versioned_full_protocol_from {
	($from:ty, $out:ty, $variant:ident) => {
		impl From<$from> for $out {
			fn from(versioned_from: $from) -> $out {
				match versioned_from {
					Versioned::V1(x) => Versioned::V1(x.into()),
					Versioned::V2(x) => Versioned::V2(x.into()),
					Versioned::VStaging(x) => Versioned::VStaging(x.into()),
				}
			}
		}
	};
}
/// Implement `TryFrom` for one versioned enum variant into the inner type.
/// `$m_ty::$variant(inner) -> Ok(inner)`
macro_rules! impl_versioned_try_from {
	(
		$from:ty,
		$out:ty,
		$v1_pat:pat => $v1_out:expr,
		$v2_pat:pat => $v2_out:expr,
		$vstaging_pat:pat => $vstaging_out:expr
	) => {
		impl TryFrom<$from> for $out {
			type Error = crate::WrongVariant;

			fn try_from(x: $from) -> Result<$out, Self::Error> {
				#[allow(unreachable_patterns)] // when there is only one variant
				match x {
					Versioned::V1($v1_pat) => Ok(Versioned::V1($v1_out)),
					Versioned::V2($v2_pat) => Ok(Versioned::V2($v2_out)),
					Versioned::VStaging($vstaging_pat) => Ok(Versioned::VStaging($vstaging_out)),
					_ => Err(crate::WrongVariant),
				}
			}
		}

		impl<'a> TryFrom<&'a $from> for $out {
			type Error = crate::WrongVariant;

			fn try_from(x: &'a $from) -> Result<$out, Self::Error> {
				#[allow(unreachable_patterns)] // when there is only one variant
				match x {
					Versioned::V1($v1_pat) => Ok(Versioned::V1($v1_out.clone())),
					Versioned::V2($v2_pat) => Ok(Versioned::V2($v2_out.clone())),
					Versioned::VStaging($vstaging_pat) =>
						Ok(Versioned::VStaging($vstaging_out.clone())),
					_ => Err(crate::WrongVariant),
				}
			}
		}
	};
}

/// Version-annotated messages used by the bitfield distribution subsystem.
pub type BitfieldDistributionMessage = Versioned<
	v1::BitfieldDistributionMessage,
	v2::BitfieldDistributionMessage,
	vstaging::BitfieldDistributionMessage,
>;
impl_versioned_full_protocol_from!(
	BitfieldDistributionMessage,
	VersionedValidationProtocol,
	BitfieldDistribution
);
impl_versioned_try_from!(
	VersionedValidationProtocol,
	BitfieldDistributionMessage,
	v1::ValidationProtocol::BitfieldDistribution(x) => x,
	v2::ValidationProtocol::BitfieldDistribution(x) => x,
	vstaging::ValidationProtocol::BitfieldDistribution(x) => x
);

/// Version-annotated messages used by the statement distribution subsystem.
pub type StatementDistributionMessage = Versioned<
	v1::StatementDistributionMessage,
	v2::StatementDistributionMessage,
	vstaging::StatementDistributionMessage,
>;
impl_versioned_full_protocol_from!(
	StatementDistributionMessage,
	VersionedValidationProtocol,
	StatementDistribution
);
impl_versioned_try_from!(
	VersionedValidationProtocol,
	StatementDistributionMessage,
	v1::ValidationProtocol::StatementDistribution(x) => x,
	v2::ValidationProtocol::StatementDistribution(x) => x,
	vstaging::ValidationProtocol::StatementDistribution(x) => x
);

/// Version-annotated messages used by the approval distribution subsystem.
pub type ApprovalDistributionMessage = Versioned<
	v1::ApprovalDistributionMessage,
	v2::ApprovalDistributionMessage,
	vstaging::ApprovalDistributionMessage,
>;
impl_versioned_full_protocol_from!(
	ApprovalDistributionMessage,
	VersionedValidationProtocol,
	ApprovalDistribution
);
impl_versioned_try_from!(
	VersionedValidationProtocol,
	ApprovalDistributionMessage,
	v1::ValidationProtocol::ApprovalDistribution(x) => x,
	v2::ValidationProtocol::ApprovalDistribution(x) => x,
	vstaging::ValidationProtocol::ApprovalDistribution(x) => x

);

/// Version-annotated messages used by the gossip-support subsystem (this is void).
pub type GossipSupportNetworkMessage = Versioned<
	v1::GossipSupportNetworkMessage,
	v2::GossipSupportNetworkMessage,
	vstaging::GossipSupportNetworkMessage,
>;

// This is a void enum placeholder, so never gets sent over the wire.
impl TryFrom<VersionedValidationProtocol> for GossipSupportNetworkMessage {
	type Error = WrongVariant;
	fn try_from(_: VersionedValidationProtocol) -> Result<Self, Self::Error> {
		Err(WrongVariant)
	}
}

impl<'a> TryFrom<&'a VersionedValidationProtocol> for GossipSupportNetworkMessage {
	type Error = WrongVariant;
	fn try_from(_: &'a VersionedValidationProtocol) -> Result<Self, Self::Error> {
		Err(WrongVariant)
	}
}

/// Version-annotated messages used by the bitfield distribution subsystem.
pub type CollatorProtocolMessage = Versioned<
	v1::CollatorProtocolMessage,
	v2::CollatorProtocolMessage,
	vstaging::CollatorProtocolMessage,
>;
impl_versioned_full_protocol_from!(
	CollatorProtocolMessage,
	VersionedCollationProtocol,
	CollatorProtocol
);
impl_versioned_try_from!(
	VersionedCollationProtocol,
	CollatorProtocolMessage,
	v1::CollationProtocol::CollatorProtocol(x) => x,
	v2::CollationProtocol::CollatorProtocol(x) => x,
	vstaging::CollationProtocol::CollatorProtocol(x) => x
);

/// v1 notification protocol types.
pub mod v1 {
	use parity_scale_codec::{Decode, Encode};

	use polkadot_primitives::{
		CandidateHash, CandidateIndex, CollatorId, CollatorSignature, CompactStatement, Hash,
		Id as ParaId, UncheckedSignedAvailabilityBitfield, ValidatorIndex, ValidatorSignature,
	};

	use polkadot_node_primitives::{
		approval::v1::{IndirectAssignmentCert, IndirectSignedApprovalVote},
		UncheckedSignedFullStatement,
	};

	/// Network messages used by the bitfield distribution subsystem.
	#[derive(Debug, Clone, Encode, Decode, PartialEq, Eq)]
	pub enum BitfieldDistributionMessage {
		/// A signed availability bitfield for a given relay-parent hash.
		#[codec(index = 0)]
		Bitfield(Hash, UncheckedSignedAvailabilityBitfield),
	}

	/// Network messages used by the statement distribution subsystem.
	#[derive(Debug, Clone, Encode, Decode, PartialEq, Eq)]
	pub enum StatementDistributionMessage {
		/// A signed full statement under a given relay-parent.
		#[codec(index = 0)]
		Statement(Hash, UncheckedSignedFullStatement),
		/// Seconded statement with large payload (e.g. containing a runtime upgrade).
		///
		/// We only gossip the hash in that case, actual payloads can be fetched from sending node
		/// via request/response.
		#[codec(index = 1)]
		LargeStatement(StatementMetadata),
	}

	/// Data that makes a statement unique.
	#[derive(Debug, Clone, Encode, Decode, PartialEq, Eq, Hash)]
	pub struct StatementMetadata {
		/// Relay parent this statement is relevant under.
		pub relay_parent: Hash,
		/// Hash of the candidate that got validated.
		pub candidate_hash: CandidateHash,
		/// Validator that attested the validity.
		pub signed_by: ValidatorIndex,
		/// Signature of seconding validator.
		pub signature: ValidatorSignature,
	}

	impl StatementDistributionMessage {
		/// Get fingerprint describing the contained statement uniquely.
		pub fn get_fingerprint(&self) -> (CompactStatement, ValidatorIndex) {
			match self {
				Self::Statement(_, statement) => (
					statement.unchecked_payload().to_compact(),
					statement.unchecked_validator_index(),
				),
				Self::LargeStatement(meta) =>
					(CompactStatement::Seconded(meta.candidate_hash), meta.signed_by),
			}
		}

		/// Get the signature from the statement.
		pub fn get_signature(&self) -> ValidatorSignature {
			match self {
				Self::Statement(_, statement) => statement.unchecked_signature().clone(),
				Self::LargeStatement(metadata) => metadata.signature.clone(),
			}
		}

		/// Get contained relay parent.
		pub fn get_relay_parent(&self) -> Hash {
			match self {
				Self::Statement(r, _) => *r,
				Self::LargeStatement(meta) => meta.relay_parent,
			}
		}

		/// Whether this message contains a large statement.
		pub fn is_large_statement(&self) -> bool {
			if let Self::LargeStatement(_) = self {
				true
			} else {
				false
			}
		}
	}

	/// Network messages used by the approval distribution subsystem.
	#[derive(Debug, Clone, Encode, Decode, PartialEq, Eq)]
	pub enum ApprovalDistributionMessage {
		/// Assignments for candidates in recent, unfinalized blocks.
		///
		/// Actually checking the assignment may yield a different result.
		#[codec(index = 0)]
		Assignments(Vec<(IndirectAssignmentCert, CandidateIndex)>),
		/// Approvals for candidates in some recent, unfinalized block.
		#[codec(index = 1)]
		Approvals(Vec<IndirectSignedApprovalVote>),
	}

	/// Dummy network message type, so we will receive connect/disconnect events.
	#[derive(Debug, Clone, PartialEq, Eq)]
	pub enum GossipSupportNetworkMessage {}

	/// Network messages used by the collator protocol subsystem
	#[derive(Debug, Clone, Encode, Decode, PartialEq, Eq)]
	pub enum CollatorProtocolMessage {
		/// Declare the intent to advertise collations under a collator ID, attaching a
		/// signature of the `PeerId` of the node using the given collator ID key.
		#[codec(index = 0)]
		Declare(CollatorId, ParaId, CollatorSignature),
		/// Advertise a collation to a validator. Can only be sent once the peer has
		/// declared that they are a collator with given ID.
		#[codec(index = 1)]
		AdvertiseCollation(Hash),
		/// A collation sent to a validator was seconded.
		#[codec(index = 4)]
		CollationSeconded(Hash, UncheckedSignedFullStatement),
	}

	/// All network messages on the validation peer-set.
	#[derive(Debug, Clone, Encode, Decode, PartialEq, Eq, derive_more::From)]
	pub enum ValidationProtocol {
		/// Bitfield distribution messages
		#[codec(index = 1)]
		#[from]
		BitfieldDistribution(BitfieldDistributionMessage),
		/// Statement distribution messages
		#[codec(index = 3)]
		#[from]
		StatementDistribution(StatementDistributionMessage),
		/// Approval distribution messages
		#[codec(index = 4)]
		#[from]
		ApprovalDistribution(ApprovalDistributionMessage),
	}

	/// All network messages on the collation peer-set.
	#[derive(Debug, Clone, Encode, Decode, PartialEq, Eq, derive_more::From)]
	pub enum CollationProtocol {
		/// Collator protocol messages
		#[codec(index = 0)]
		#[from]
		CollatorProtocol(CollatorProtocolMessage),
	}

	/// Get the payload that should be signed and included in a `Declare` message.
	///
	/// The payload is the local peer id of the node, which serves to prove that it
	/// controls the collator key it is declaring an intention to collate under.
	pub fn declare_signature_payload(peer_id: &sc_network::PeerId) -> Vec<u8> {
		let mut payload = peer_id.to_bytes();
		payload.extend_from_slice(b"COLL");
		payload
	}
}

/// v2 network protocol types.
pub mod v2 {
	use bitvec::{order::Lsb0, slice::BitSlice, vec::BitVec};
	use parity_scale_codec::{Decode, Encode};

	use polkadot_primitives::{
		CandidateHash, CandidateIndex, CollatorId, CollatorSignature, GroupIndex, Hash,
		Id as ParaId, UncheckedSignedAvailabilityBitfield, UncheckedSignedStatement,
	};

	use polkadot_node_primitives::{
<<<<<<< HEAD
		approval::v2::{CandidateBitfield, IndirectAssignmentCertV2, IndirectSignedApprovalVoteV2},
=======
		approval::v1::{IndirectAssignmentCert, IndirectSignedApprovalVote},
>>>>>>> 03d92ce1
		UncheckedSignedFullStatement,
	};

	/// Network messages used by the bitfield distribution subsystem.
	#[derive(Debug, Clone, Encode, Decode, PartialEq, Eq)]
	pub enum BitfieldDistributionMessage {
		/// A signed availability bitfield for a given relay-parent hash.
		#[codec(index = 0)]
		Bitfield(Hash, UncheckedSignedAvailabilityBitfield),
	}

	/// Bitfields indicating the statements that are known or undesired
	/// about a candidate.
	#[derive(Debug, Clone, Encode, Decode, PartialEq, Eq)]
	pub struct StatementFilter {
		/// Seconded statements. '1' is known or undesired.
		pub seconded_in_group: BitVec<u8, Lsb0>,
		/// Valid statements. '1' is known or undesired.
		pub validated_in_group: BitVec<u8, Lsb0>,
	}

	impl StatementFilter {
		/// Create a new blank filter with the given group size.
		pub fn blank(group_size: usize) -> Self {
			StatementFilter {
				seconded_in_group: BitVec::repeat(false, group_size),
				validated_in_group: BitVec::repeat(false, group_size),
			}
		}

		/// Create a new full filter with the given group size.
		pub fn full(group_size: usize) -> Self {
			StatementFilter {
				seconded_in_group: BitVec::repeat(true, group_size),
				validated_in_group: BitVec::repeat(true, group_size),
			}
		}

		/// Whether the filter has a specific expected length, consistent across both
		/// bitfields.
		pub fn has_len(&self, len: usize) -> bool {
			self.seconded_in_group.len() == len && self.validated_in_group.len() == len
		}

		/// Determine the number of backing validators in the statement filter.
		pub fn backing_validators(&self) -> usize {
			self.seconded_in_group
				.iter()
				.by_vals()
				.zip(self.validated_in_group.iter().by_vals())
				.filter(|&(s, v)| s || v) // no double-counting
				.count()
		}

		/// Whether the statement filter has at least one seconded statement.
		pub fn has_seconded(&self) -> bool {
			self.seconded_in_group.iter().by_vals().any(|x| x)
		}

		/// Mask out `Seconded` statements in `self` according to the provided
		/// bitvec. Bits appearing in `mask` will not appear in `self` afterwards.
		pub fn mask_seconded(&mut self, mask: &BitSlice<u8, Lsb0>) {
			for (mut x, mask) in self
				.seconded_in_group
				.iter_mut()
				.zip(mask.iter().by_vals().chain(std::iter::repeat(false)))
			{
				// (x, mask) => x
				// (true, true) => false
				// (true, false) => true
				// (false, true) => false
				// (false, false) => false
				*x = *x && !mask;
			}
		}

		/// Mask out `Valid` statements in `self` according to the provided
		/// bitvec. Bits appearing in `mask` will not appear in `self` afterwards.
		pub fn mask_valid(&mut self, mask: &BitSlice<u8, Lsb0>) {
			for (mut x, mask) in self
				.validated_in_group
				.iter_mut()
				.zip(mask.iter().by_vals().chain(std::iter::repeat(false)))
			{
				// (x, mask) => x
				// (true, true) => false
				// (true, false) => true
				// (false, true) => false
				// (false, false) => false
				*x = *x && !mask;
			}
		}
	}

	/// A manifest of a known backed candidate, along with a description
	/// of the statements backing it.
	#[derive(Debug, Clone, Encode, Decode, PartialEq, Eq)]
	pub struct BackedCandidateManifest {
		/// The relay-parent of the candidate.
		pub relay_parent: Hash,
		/// The hash of the candidate.
		pub candidate_hash: CandidateHash,
		/// The group index backing the candidate at the relay-parent.
		pub group_index: GroupIndex,
		/// The para ID of the candidate. It is illegal for this to
		/// be a para ID which is not assigned to the group indicated
		/// in this manifest.
		pub para_id: ParaId,
		/// The head-data corresponding to the candidate.
		pub parent_head_data_hash: Hash,
		/// A statement filter which indicates which validators in the
		/// para's group at the relay-parent have validated this candidate
		/// and issued statements about it, to the advertiser's knowledge.
		///
		/// This MUST have exactly the minimum amount of bytes
		/// necessary to represent the number of validators in the assigned
		/// backing group as-of the relay-parent.
		pub statement_knowledge: StatementFilter,
	}

	/// An acknowledgement of a backed candidate being known.
	#[derive(Debug, Clone, Encode, Decode, PartialEq, Eq)]
	pub struct BackedCandidateAcknowledgement {
		/// The hash of the candidate.
		pub candidate_hash: CandidateHash,
		/// A statement filter which indicates which validators in the
		/// para's group at the relay-parent have validated this candidate
		/// and issued statements about it, to the advertiser's knowledge.
		///
		/// This MUST have exactly the minimum amount of bytes
		/// necessary to represent the number of validators in the assigned
		/// backing group as-of the relay-parent.
		pub statement_knowledge: StatementFilter,
	}

	/// Network messages used by the statement distribution subsystem.
	#[derive(Debug, Clone, Encode, Decode, PartialEq, Eq)]
	pub enum StatementDistributionMessage {
		/// A notification of a signed statement in compact form, for a given relay parent.
		#[codec(index = 0)]
		Statement(Hash, UncheckedSignedStatement),

		/// A notification of a backed candidate being known by the
		/// sending node, for the purpose of being requested by the receiving node
		/// if needed.
		#[codec(index = 1)]
		BackedCandidateManifest(BackedCandidateManifest),

		/// A notification of a backed candidate being known by the sending node,
		/// for the purpose of informing a receiving node which already has the candidate.
		#[codec(index = 2)]
		BackedCandidateKnown(BackedCandidateAcknowledgement),

		/// All messages for V1 for compatibility with the statement distribution
		/// protocol, for relay-parents that don't support asynchronous backing.
		///
		/// These are illegal to send to V1 peers, and illegal to send concerning relay-parents
		/// which support asynchronous backing. This backwards compatibility should be
		/// considered immediately deprecated and can be removed once the node software
		/// is not required to support logic from before asynchronous backing anymore.
		#[codec(index = 255)]
		V1Compatibility(crate::v1::StatementDistributionMessage),
	}

	/// Network messages used by the approval distribution subsystem.
	#[derive(Debug, Clone, Encode, Decode, PartialEq, Eq)]
	pub enum ApprovalDistributionMessage {
		/// Assignments for candidates in recent, unfinalized blocks.
		///
		/// Actually checking the assignment may yield a different result.
		#[codec(index = 0)]
		Assignments(Vec<(IndirectAssignmentCert, CandidateIndex)>),
		/// Approvals for candidates in some recent, unfinalized block.
		#[codec(index = 1)]
		Approvals(Vec<IndirectSignedApprovalVoteV2>),
	}

	/// Dummy network message type, so we will receive connect/disconnect events.
	#[derive(Debug, Clone, PartialEq, Eq)]
	pub enum GossipSupportNetworkMessage {}

	/// Network messages used by the collator protocol subsystem
	#[derive(Debug, Clone, Encode, Decode, PartialEq, Eq)]
	pub enum CollatorProtocolMessage {
		/// Declare the intent to advertise collations under a collator ID, attaching a
		/// signature of the `PeerId` of the node using the given collator ID key.
		#[codec(index = 0)]
		Declare(CollatorId, ParaId, CollatorSignature),
		/// Advertise a collation to a validator. Can only be sent once the peer has
		/// declared that they are a collator with given ID.
		#[codec(index = 1)]
		AdvertiseCollation {
			/// Hash of the relay parent advertised collation is based on.
			relay_parent: Hash,
			/// Candidate hash.
			candidate_hash: CandidateHash,
			/// Parachain head data hash before candidate execution.
			parent_head_data_hash: Hash,
		},
		/// A collation sent to a validator was seconded.
		#[codec(index = 4)]
		CollationSeconded(Hash, UncheckedSignedFullStatement),
	}

	/// All network messages on the validation peer-set.
	#[derive(Debug, Clone, Encode, Decode, PartialEq, Eq, derive_more::From)]
	pub enum ValidationProtocol {
		/// Bitfield distribution messages
		#[codec(index = 1)]
		#[from]
		BitfieldDistribution(BitfieldDistributionMessage),
		/// Statement distribution messages
		#[codec(index = 3)]
		#[from]
		StatementDistribution(StatementDistributionMessage),
		/// Approval distribution messages
		#[codec(index = 4)]
		#[from]
		ApprovalDistribution(ApprovalDistributionMessage),
	}

	/// All network messages on the collation peer-set.
	#[derive(Debug, Clone, Encode, Decode, PartialEq, Eq, derive_more::From)]
	pub enum CollationProtocol {
		/// Collator protocol messages
		#[codec(index = 0)]
		#[from]
		CollatorProtocol(CollatorProtocolMessage),
	}

	/// Get the payload that should be signed and included in a `Declare` message.
	///
	/// The payload is the local peer id of the node, which serves to prove that it
	/// controls the collator key it is declaring an intention to collate under.
	pub fn declare_signature_payload(peer_id: &sc_network::PeerId) -> Vec<u8> {
		let mut payload = peer_id.to_bytes();
		payload.extend_from_slice(b"COLL");
		payload
	}
}

/// vstaging network protocol types, intended to become v3.
/// Initial purpose is for chaning ApprovalDistributionMessage to
/// include more than one assignment in the message.
pub mod vstaging {
	use parity_scale_codec::{Decode, Encode};

	use polkadot_node_primitives::approval::{
		v1::IndirectSignedApprovalVote,
		v2::{CandidateBitfield, IndirectAssignmentCertV2},
	};

	/// This parts of the protocol did not change from v2, so just alias them in vstaging,
	/// no reason why they can't be change untill vstaging becomes v3 and is released.
	pub use super::v2::{
		declare_signature_payload, BackedCandidateAcknowledgement, BackedCandidateManifest,
		BitfieldDistributionMessage, CollationProtocol, CollatorProtocolMessage,
		GossipSupportNetworkMessage, StatementDistributionMessage, StatementFilter,
	};

	/// Network messages used by the approval distribution subsystem.
	#[derive(Debug, Clone, Encode, Decode, PartialEq, Eq)]
	pub enum ApprovalDistributionMessage {
		/// Assignments for candidates in recent, unfinalized blocks.
		/// We use a bitfield to reference claimed candidates, where the bit index is equal to
		/// candidate index.
		///
		/// Actually checking the assignment may yield a different result.
		/// TODO: Look at getting rid of bitfield in the future.
		#[codec(index = 0)]
		Assignments(Vec<(IndirectAssignmentCertV2, CandidateBitfield)>),
		/// Approvals for candidates in some recent, unfinalized block.
		#[codec(index = 1)]
		Approvals(Vec<IndirectSignedApprovalVote>),
	}

	/// All network messages on the validation peer-set.
	#[derive(Debug, Clone, Encode, Decode, PartialEq, Eq, derive_more::From)]
	pub enum ValidationProtocol {
		/// Bitfield distribution messages
		#[codec(index = 1)]
		#[from]
		BitfieldDistribution(BitfieldDistributionMessage),
		/// Statement distribution messages
		#[codec(index = 3)]
		#[from]
		StatementDistribution(StatementDistributionMessage),
		/// Approval distribution messages
		#[codec(index = 4)]
		#[from]
		ApprovalDistribution(ApprovalDistributionMessage),
	}
}

/// Returns the subset of `peers` with the specified `version`.
pub fn filter_by_peer_version(
	peers: &[(PeerId, peer_set::ProtocolVersion)],
	version: peer_set::ProtocolVersion,
) -> Vec<PeerId> {
	peers.iter().filter(|(_, v)| v == &version).map(|(p, _)| *p).collect::<Vec<_>>()
}<|MERGE_RESOLUTION|>--- conflicted
+++ resolved
@@ -633,11 +633,7 @@
 	};
 
 	use polkadot_node_primitives::{
-<<<<<<< HEAD
-		approval::v2::{CandidateBitfield, IndirectAssignmentCertV2, IndirectSignedApprovalVoteV2},
-=======
 		approval::v1::{IndirectAssignmentCert, IndirectSignedApprovalVote},
->>>>>>> 03d92ce1
 		UncheckedSignedFullStatement,
 	};
 
@@ -812,7 +808,7 @@
 		Assignments(Vec<(IndirectAssignmentCert, CandidateIndex)>),
 		/// Approvals for candidates in some recent, unfinalized block.
 		#[codec(index = 1)]
-		Approvals(Vec<IndirectSignedApprovalVoteV2>),
+		Approvals(Vec<IndirectSignedApprovalVote>),
 	}
 
 	/// Dummy network message type, so we will receive connect/disconnect events.
@@ -885,9 +881,8 @@
 pub mod vstaging {
 	use parity_scale_codec::{Decode, Encode};
 
-	use polkadot_node_primitives::approval::{
-		v1::IndirectSignedApprovalVote,
-		v2::{CandidateBitfield, IndirectAssignmentCertV2},
+	use polkadot_node_primitives::approval::v2::{
+		CandidateBitfield, IndirectAssignmentCertV2, IndirectSignedApprovalVoteV2,
 	};
 
 	/// This parts of the protocol did not change from v2, so just alias them in vstaging,
@@ -911,7 +906,7 @@
 		Assignments(Vec<(IndirectAssignmentCertV2, CandidateBitfield)>),
 		/// Approvals for candidates in some recent, unfinalized block.
 		#[codec(index = 1)]
-		Approvals(Vec<IndirectSignedApprovalVote>),
+		Approvals(Vec<IndirectSignedApprovalVoteV2>),
 	}
 
 	/// All network messages on the validation peer-set.
