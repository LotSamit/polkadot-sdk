--- conflicted
+++ resolved
@@ -31,13 +31,9 @@
 };
 
 use polkadot_node_network_protocol::{
-<<<<<<< HEAD
-	peer_set::{PeerSet, ProtocolVersion},
-=======
 	peer_set::{
 		CollationVersion, PeerSet, PeerSetProtocolNames, ProtocolVersion, ValidationVersion,
 	},
->>>>>>> 0524aa51
 	request_response::{OutgoingRequest, Recipient, ReqProtocolNames, Requests},
 	v1 as protocol_v1, v2 as protocol_v2, vstaging as protocol_vstaging, PeerId,
 };
@@ -53,9 +49,9 @@
 pub(crate) fn send_validation_message_v1(
 	net: &mut impl Network,
 	peers: Vec<PeerId>,
-	peerset_protocol_names: &PeerSetProtocolNames,
 	message: WireMessage<protocol_v1::ValidationProtocol>,
 	metrics: &Metrics,
+	notification_sinks: &Arc<Mutex<HashMap<(PeerSet, PeerId), Box<dyn MessageSink>>>>,
 ) {
 	gum::trace!(target: LOG_TARGET, ?peers, ?message, "Sending validation v1 message to peers",);
 
@@ -64,9 +60,9 @@
 		peers,
 		PeerSet::Validation,
 		ValidationVersion::V1.into(),
-		peerset_protocol_names,
-		message,
-		metrics,
+		message,
+		metrics,
+		notification_sinks,
 	);
 }
 
@@ -75,9 +71,9 @@
 pub(crate) fn send_validation_message_vstaging(
 	net: &mut impl Network,
 	peers: Vec<PeerId>,
-	peerset_protocol_names: &PeerSetProtocolNames,
 	message: WireMessage<protocol_vstaging::ValidationProtocol>,
 	metrics: &Metrics,
+	notification_sinks: &Arc<Mutex<HashMap<(PeerSet, PeerId), Box<dyn MessageSink>>>>,
 ) {
 	gum::trace!(target: LOG_TARGET, ?peers, ?message, "Sending validation vstaging message to peers",);
 
@@ -86,9 +82,9 @@
 		peers,
 		PeerSet::Validation,
 		ValidationVersion::VStaging.into(),
-		peerset_protocol_names,
-		message,
-		metrics,
+		message,
+		metrics,
+		notification_sinks,
 	);
 }
 
@@ -97,18 +93,18 @@
 pub(crate) fn send_validation_message_v2(
 	net: &mut impl Network,
 	peers: Vec<PeerId>,
-	protocol_names: &PeerSetProtocolNames,
 	message: WireMessage<protocol_v2::ValidationProtocol>,
 	metrics: &Metrics,
+	notification_sinks: &Arc<Mutex<HashMap<(PeerSet, PeerId), Box<dyn MessageSink>>>>,
 ) {
 	send_message(
 		net,
 		peers,
 		PeerSet::Validation,
 		ValidationVersion::V2.into(),
-		protocol_names,
-		message,
-		metrics,
+		message,
+		metrics,
+		notification_sinks,
 	);
 }
 
@@ -117,18 +113,18 @@
 pub(crate) fn send_collation_message_v1(
 	net: &mut impl Network,
 	peers: Vec<PeerId>,
-	peerset_protocol_names: &PeerSetProtocolNames,
 	message: WireMessage<protocol_v1::CollationProtocol>,
 	metrics: &Metrics,
+	notification_sinks: &Arc<Mutex<HashMap<(PeerSet, PeerId), Box<dyn MessageSink>>>>,
 ) {
 	send_message(
 		net,
 		peers,
 		PeerSet::Collation,
 		CollationVersion::V1.into(),
-		peerset_protocol_names,
-		message,
-		metrics,
+		message,
+		metrics,
+		notification_sinks,
 	);
 }
 
@@ -137,18 +133,18 @@
 pub(crate) fn send_collation_message_v2(
 	net: &mut impl Network,
 	peers: Vec<PeerId>,
-	peerset_protocol_names: &PeerSetProtocolNames,
 	message: WireMessage<protocol_v2::CollationProtocol>,
 	metrics: &Metrics,
+	notification_sinks: &Arc<Mutex<HashMap<(PeerSet, PeerId), Box<dyn MessageSink>>>>,
 ) {
 	send_message(
 		net,
 		peers,
 		PeerSet::Collation,
 		CollationVersion::V2.into(),
-		peerset_protocol_names,
-		message,
-		metrics,
+		message,
+		metrics,
+		notification_sinks,
 	);
 }
 
@@ -157,12 +153,7 @@
 /// This function is only used internally by the network-bridge, which is responsible to only send
 /// messages that are compatible with the passed peer set, as that is currently not enforced by
 /// this function. These are messages of type `WireMessage` parameterized on the matching type.
-<<<<<<< HEAD
-pub(crate) fn send_message<M>(
-=======
 fn send_message<M>(
-	net: &mut impl Network,
->>>>>>> 0524aa51
 	mut peers: Vec<PeerId>,
 	peer_set: PeerSet,
 	version: ProtocolVersion,
@@ -183,20 +174,16 @@
 		encoded
 	};
 
-<<<<<<< HEAD
 	let notification_sinks = network_notification_sinks.lock();
-=======
-	// optimization: generate the protocol name once.
-	let protocol_name = protocol_names.get_name(peer_set, version);
+
 	gum::trace!(
 		target: LOG_TARGET,
 		?peers,
+		?peerset,
 		?version,
-		?protocol_name,
 		?message,
 		"Sending message to peers",
 	);
->>>>>>> 0524aa51
 
 	// optimization: avoid cloning the message for the last peer in the
 	// list. The message payload can be quite large. If the underlying
