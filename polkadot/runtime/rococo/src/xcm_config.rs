--- conflicted
+++ resolved
@@ -39,19 +39,11 @@
 use xcm_builder::{
 	AccountId32Aliases, AllowExplicitUnpaidExecutionFrom, AllowKnownQueryResponses,
 	AllowSubscriptionsFrom, AllowTopLevelPaidExecutionFrom, ChildParachainAsNative,
-<<<<<<< HEAD
-	ChildParachainConvertsVia, ChildSystemParachainAsSuperuser,
-	CurrencyAdapter as XcmCurrencyAdapter, FixedWeightBounds, IsChildSystemParachain, IsConcrete,
+	ChildParachainConvertsVia, CurrencyAdapter as XcmCurrencyAdapter, DescribeBodyTerminal,
+	DescribeFamily, FixedWeightBounds, HashedDescription, IsChildSystemParachain, IsConcrete,
 	MintLocation, OriginToPluralityVoice, SignedAccountId32AsNative, SignedToAccountId32,
 	SovereignSignedViaLocation, TakeWeightCredit, TrailingSetTopicAsId, UsingComponents,
 	WeightInfoBounds, WithComputedOrigin, WithUniqueTopic,
-=======
-	ChildParachainConvertsVia, CurrencyAdapter as XcmCurrencyAdapter, DescribeBodyTerminal,
-	DescribeFamily, FixedWeightBounds, HashedDescription, IsChildSystemParachain, IsConcrete,
-	MintLocation, SignedAccountId32AsNative, SignedToAccountId32, SovereignSignedViaLocation,
-	TakeWeightCredit, TrailingSetTopicAsId, UsingComponents, WeightInfoBounds, WithComputedOrigin,
-	WithUniqueTopic,
->>>>>>> cc50eda0
 };
 use xcm_executor::XcmExecutor;
 
@@ -171,118 +163,6 @@
 	>,
 )>;
 
-<<<<<<< HEAD
-/// A call filter for the XCM Transact instruction. This is a temporary measure until we
-/// properly account for proof size weights.
-///
-/// Calls that are allowed through this filter must:
-/// 1. Have a fixed weight;
-/// 2. Cannot lead to another call being made;
-/// 3. Have a defined proof size weight, e.g. no unbounded vecs in call parameters.
-pub struct SafeCallFilter;
-impl Contains<RuntimeCall> for SafeCallFilter {
-	fn contains(call: &RuntimeCall) -> bool {
-		#[cfg(feature = "runtime-benchmarks")]
-		{
-			if matches!(call, RuntimeCall::System(frame_system::Call::remark_with_event { .. })) {
-				return true
-			}
-		}
-
-		match call {
-			RuntimeCall::System(
-				frame_system::Call::kill_prefix { .. } | frame_system::Call::set_heap_pages { .. },
-			) |
-			RuntimeCall::Babe(..) |
-			RuntimeCall::Timestamp(..) |
-			RuntimeCall::Indices(..) |
-			RuntimeCall::Balances(..) |
-			RuntimeCall::Crowdloan(
-				crowdloan::Call::create { .. } |
-				crowdloan::Call::contribute { .. } |
-				crowdloan::Call::withdraw { .. } |
-				crowdloan::Call::refund { .. } |
-				crowdloan::Call::dissolve { .. } |
-				crowdloan::Call::edit { .. } |
-				crowdloan::Call::poke { .. } |
-				crowdloan::Call::contribute_all { .. },
-			) |
-			RuntimeCall::Session(pallet_session::Call::purge_keys { .. }) |
-			RuntimeCall::Grandpa(..) |
-			RuntimeCall::ImOnline(..) |
-			RuntimeCall::Treasury(..) |
-			RuntimeCall::ConvictionVoting(..) |
-			RuntimeCall::Referenda(
-				pallet_referenda::Call::place_decision_deposit { .. } |
-				pallet_referenda::Call::refund_decision_deposit { .. } |
-				pallet_referenda::Call::cancel { .. } |
-				pallet_referenda::Call::kill { .. } |
-				pallet_referenda::Call::nudge_referendum { .. } |
-				pallet_referenda::Call::one_fewer_deciding { .. },
-			) |
-			RuntimeCall::FellowshipCollective(..) |
-			RuntimeCall::FellowshipReferenda(
-				pallet_referenda::Call::place_decision_deposit { .. } |
-				pallet_referenda::Call::refund_decision_deposit { .. } |
-				pallet_referenda::Call::cancel { .. } |
-				pallet_referenda::Call::kill { .. } |
-				pallet_referenda::Call::nudge_referendum { .. } |
-				pallet_referenda::Call::one_fewer_deciding { .. },
-			) |
-			RuntimeCall::Claims(
-				super::claims::Call::claim { .. } |
-				super::claims::Call::mint_claim { .. } |
-				super::claims::Call::move_claim { .. },
-			) |
-			RuntimeCall::Utility(pallet_utility::Call::as_derivative { .. }) |
-			RuntimeCall::Identity(
-				pallet_identity::Call::add_registrar { .. } |
-				pallet_identity::Call::set_identity { .. } |
-				pallet_identity::Call::clear_identity { .. } |
-				pallet_identity::Call::request_judgement { .. } |
-				pallet_identity::Call::cancel_request { .. } |
-				pallet_identity::Call::set_fee { .. } |
-				pallet_identity::Call::set_account_id { .. } |
-				pallet_identity::Call::set_fields { .. } |
-				pallet_identity::Call::provide_judgement { .. } |
-				pallet_identity::Call::kill_identity { .. } |
-				pallet_identity::Call::add_sub { .. } |
-				pallet_identity::Call::rename_sub { .. } |
-				pallet_identity::Call::remove_sub { .. } |
-				pallet_identity::Call::quit_sub { .. },
-			) |
-			RuntimeCall::Society(..) |
-			RuntimeCall::Recovery(..) |
-			RuntimeCall::Vesting(..) |
-			RuntimeCall::Bounties(
-				pallet_bounties::Call::propose_bounty { .. } |
-				pallet_bounties::Call::approve_bounty { .. } |
-				pallet_bounties::Call::propose_curator { .. } |
-				pallet_bounties::Call::unassign_curator { .. } |
-				pallet_bounties::Call::accept_curator { .. } |
-				pallet_bounties::Call::award_bounty { .. } |
-				pallet_bounties::Call::claim_bounty { .. } |
-				pallet_bounties::Call::close_bounty { .. },
-			) |
-			RuntimeCall::ChildBounties(..) |
-			RuntimeCall::Hrmp(..) |
-			RuntimeCall::Registrar(
-				paras_registrar::Call::deregister { .. } |
-				paras_registrar::Call::swap { .. } |
-				paras_registrar::Call::remove_lock { .. } |
-				paras_registrar::Call::reserve { .. } |
-				paras_registrar::Call::add_lock { .. },
-			) |
-			RuntimeCall::XcmPallet(pallet_xcm::Call::limited_reserve_transfer_assets {
-				..
-			}) => true,
-			_ => false,
-		}
-	}
-}
-
-=======
->>>>>>> cc50eda0
 pub struct XcmConfig;
 impl xcm_executor::Config for XcmConfig {
 	type RuntimeCall = RuntimeCall;
