--- conflicted
+++ resolved
@@ -23,12 +23,5 @@
 clap = { version = "4.4.6", features = ["derive"] }
 log = "0.4.17"
 sc-chain-spec = { path = "../../../client/chain-spec" }
-<<<<<<< HEAD
-serde_json = "1.0.100"
-=======
-sc-keystore = { path = "../../../client/keystore" }
 serde_json = "1.0.108"
-sp-core = { path = "../../../primitives/core" }
-sp-keystore = { path = "../../../primitives/keystore" }
->>>>>>> 305aefc4
 sp-tracing = { version = "10.0.0", path = "../../../primitives/tracing" }