// This file is part of Substrate.

// Copyright (C) Parity Technologies (UK) Ltd.
// SPDX-License-Identifier: GPL-3.0-or-later WITH Classpath-exception-2.0

// This program is free software: you can redistribute it and/or modify
// it under the terms of the GNU General Public License as published by
// the Free Software Foundation, either version 3 of the License, or
// (at your option) any later version.

// This program is distributed in the hope that it will be useful,
// but WITHOUT ANY WARRANTY; without even the implied warranty of
// MERCHANTABILITY or FITNESS FOR A PARTICULAR PURPOSE. See the
// GNU General Public License for more details.

// You should have received a copy of the GNU General Public License
// along with this program. If not, see <https://www.gnu.org/licenses/>.

//! `SyncingEngine` is the actor responsible for syncing Substrate chain
//! to tip and keep the blockchain up to date with network updates.

use crate::{
	block_announce_validator::{
		BlockAnnounceValidationResult, BlockAnnounceValidator as BlockAnnounceValidatorStream,
	},
	service::{self, chain_sync::ToServiceCommand},
	warp::WarpSyncParams,
	ChainSync, ClientError, SyncingService,
};

<<<<<<< HEAD
use codec::{Decode, DecodeAll, Encode};
use futures::{FutureExt, StreamExt};
=======
use codec::{Decode, Encode};
use futures::{
	channel::oneshot,
	future::{BoxFuture, Fuse},
	FutureExt, StreamExt,
};
>>>>>>> ec8949f6
use futures_timer::Delay;
use libp2p::PeerId;
use prometheus_endpoint::{
	register, Gauge, GaugeVec, MetricSource, Opts, PrometheusError, Registry, SourcedGauge, U64,
};
use schnellru::{ByLength, LruMap};

use sc_client_api::{BlockBackend, HeaderBackend, ProofProvider};
use sc_consensus::import_queue::ImportQueueService;
use sc_network::{
	config::{FullNetworkConfiguration, NonDefaultSetConfig, ProtocolId},
	peer_store::{PeerStoreHandle, PeerStoreProvider},
	service::traits::{Direction, NotificationEvent, ValidationResult},
	types::ProtocolName,
	utils::LruHashSet,
	NotificationService, ReputationChange,
};
use sc_network_common::{
	role::Roles,
	sync::{
		message::{BlockAnnounce, BlockAnnouncesHandshake, BlockState},
		BadPeer, ChainSync as ChainSyncT, ExtendedPeerInfo, SyncEvent,
	},
};
use sc_utils::mpsc::{tracing_unbounded, TracingUnboundedReceiver, TracingUnboundedSender};
use sp_blockchain::HeaderMetadata;
use sp_consensus::block_validation::BlockAnnounceValidator;
use sp_runtime::traits::{Block as BlockT, Header, Zero};

use std::{
	collections::{HashMap, HashSet},
	num::NonZeroUsize,
	sync::{
		atomic::{AtomicBool, AtomicUsize, Ordering},
		Arc,
	},
	task::Poll,
	time::{Duration, Instant},
};

/// Log target for this file.
const LOG_TARGET: &'static str = "sync";

/// Interval at which we perform time based maintenance
const TICK_TIMEOUT: std::time::Duration = std::time::Duration::from_millis(1100);

/// Maximum number of known block hashes to keep for a peer.
const MAX_KNOWN_BLOCKS: usize = 1024; // ~32kb per peer + LruHashSet overhead

/// Logging target for the file.
const LOG_TARGET: &str = "sync";

/// If the block announces stream to peer has been inactive for 30 seconds meaning local node
/// has not sent or received block announcements to/from the peer, report the node for inactivity,
/// disconnect it and attempt to establish connection to some other peer.
const INACTIVITY_EVICT_THRESHOLD: Duration = Duration::from_secs(30);

/// When `SyncingEngine` is started, wait two minutes before actually staring to count peers as
/// evicted.
///
/// Parachain collator may incorrectly get evicted because it's waiting to receive a number of
/// relaychain blocks before it can start creating parachain blocks. During this wait,
/// `SyncingEngine` still counts it as active and as the peer is not sending blocks, it may get
/// evicted if a block is not received within the first 30 secons since the peer connected.
///
/// To prevent this from happening, define a threshold for how long `SyncingEngine` should wait
/// before it starts evicting peers.
const INITIAL_EVICTION_WAIT_PERIOD: Duration = Duration::from_secs(2 * 60);

mod rep {
	use sc_network::ReputationChange as Rep;
	/// Peer has different genesis.
	pub const GENESIS_MISMATCH: Rep = Rep::new_fatal("Genesis mismatch");
	/// Peer send us a block announcement that failed at validation.
	pub const BAD_BLOCK_ANNOUNCEMENT: Rep = Rep::new(-(1 << 12), "Bad block announcement");
	/// Block announce substream with the peer has been inactive too long
	pub const INACTIVE_SUBSTREAM: Rep = Rep::new(-(1 << 10), "Inactive block announce substream");
}

struct Metrics {
	peers: Gauge<U64>,
	queued_blocks: Gauge<U64>,
	fork_targets: Gauge<U64>,
	justifications: GaugeVec<U64>,
}

impl Metrics {
	fn register(r: &Registry, major_syncing: Arc<AtomicBool>) -> Result<Self, PrometheusError> {
		let _ = MajorSyncingGauge::register(r, major_syncing)?;
		Ok(Self {
			peers: {
				let g = Gauge::new("substrate_sync_peers", "Number of peers we sync with")?;
				register(g, r)?
			},
			queued_blocks: {
				let g =
					Gauge::new("substrate_sync_queued_blocks", "Number of blocks in import queue")?;
				register(g, r)?
			},
			fork_targets: {
				let g = Gauge::new("substrate_sync_fork_targets", "Number of fork sync targets")?;
				register(g, r)?
			},
			justifications: {
				let g = GaugeVec::new(
					Opts::new(
						"substrate_sync_extra_justifications",
						"Number of extra justifications requests",
					),
					&["status"],
				)?;
				register(g, r)?
			},
		})
	}
}

/// The "major syncing" metric.
#[derive(Clone)]
pub struct MajorSyncingGauge(Arc<AtomicBool>);

impl MajorSyncingGauge {
	/// Registers the [`MajorSyncGauge`] metric whose value is
	/// obtained from the given `AtomicBool`.
	fn register(registry: &Registry, value: Arc<AtomicBool>) -> Result<(), PrometheusError> {
		prometheus_endpoint::register(
			SourcedGauge::new(
				&Opts::new(
					"substrate_sub_libp2p_is_major_syncing",
					"Whether the node is performing a major sync or not.",
				),
				MajorSyncingGauge(value),
			)?,
			registry,
		)?;

		Ok(())
	}
}

impl MetricSource for MajorSyncingGauge {
	type N = u64;

	fn collect(&self, mut set: impl FnMut(&[&str], Self::N)) {
		set(&[], self.0.load(Ordering::Relaxed) as u64);
	}
}

/// Peer information
#[derive(Debug)]
pub struct Peer<B: BlockT> {
	pub info: ExtendedPeerInfo<B>,
	/// Holds a set of blocks known to this peer.
	pub known_blocks: LruHashSet<B::Hash>,
	/// Is the peer inbound.
	inbound: bool,
}

pub struct SyncingEngine<B: BlockT, Client> {
	/// State machine that handles the list of in-progress requests. Only full node peers are
	/// registered.
	chain_sync: ChainSync<B, Client>,

	/// Blockchain client.
	client: Arc<Client>,

	/// Number of peers we're connected to.
	num_connected: Arc<AtomicUsize>,

	/// Are we actively catching up with the chain?
	is_major_syncing: Arc<AtomicBool>,

	/// Network service.
	network_service: service::network::NetworkServiceHandle,

	/// Channel for receiving service commands
	service_rx: TracingUnboundedReceiver<ToServiceCommand<B>>,

	/// Assigned roles.
	roles: Roles,

	/// Genesis hash.
	genesis_hash: B::Hash,

	/// Set of channels for other protocols that have subscribed to syncing events.
	event_streams: Vec<TracingUnboundedSender<SyncEvent>>,

	/// Interval at which we call `tick`.
	tick_timeout: Delay,

	/// All connected peers. Contains both full and light node peers.
	peers: HashMap<PeerId, Peer<B>>,

	/// List of nodes for which we perform additional logging because they are important for the
	/// user.
	important_peers: HashSet<PeerId>,

	/// Actual list of connected no-slot nodes.
	default_peers_set_no_slot_connected_peers: HashSet<PeerId>,

	/// List of nodes that should never occupy peer slots.
	default_peers_set_no_slot_peers: HashSet<PeerId>,

	/// Value that was passed as part of the configuration. Used to cap the number of full
	/// nodes.
	default_peers_set_num_full: usize,

	/// Number of slots to allocate to light nodes.
	default_peers_set_num_light: usize,

	/// Maximum number of inbound peers.
	max_in_peers: usize,

	/// Number of inbound peers accepted so far.
	num_in_peers: usize,

	/// Async processor of block announce validations.
	block_announce_validator: BlockAnnounceValidatorStream<B>,

	/// A cache for the data that was associated to a block announcement.
	block_announce_data_cache: LruMap<B::Hash, Vec<u8>>,

	/// The `PeerId`'s of all boot nodes.
	boot_node_ids: HashSet<PeerId>,

	/// A channel to get target block header if we skip over proofs downloading during warp sync.
	warp_sync_target_block_header_rx:
		Fuse<BoxFuture<'static, Result<B::Header, oneshot::Canceled>>>,

	/// Protocol name used for block announcements
	block_announce_protocol_name: ProtocolName,

	/// Prometheus metrics.
	metrics: Option<Metrics>,

	/// Handle that is used to communicate with `sc_network::Notifications`.
	notification_service: Box<dyn NotificationService>,

	/// When the syncing was started.
	///
	/// Stored as an `Option<Instant>` so once the initial wait has passed, `SyncingEngine`
	/// can reset the peer timers and continue with the normal eviction process.
	syncing_started: Option<Instant>,

	/// Handle to `PeerStore`.
	peer_store_handle: PeerStoreHandle,

	/// Instant when the last notification was sent or received.
	last_notification_io: Instant,
}

impl<B: BlockT, Client> SyncingEngine<B, Client>
where
	B: BlockT,
	Client: HeaderBackend<B>
		+ BlockBackend<B>
		+ HeaderMetadata<B, Error = sp_blockchain::Error>
		+ ProofProvider<B>
		+ Send
		+ Sync
		+ 'static,
{
	pub fn new(
		roles: Roles,
		client: Arc<Client>,
		metrics_registry: Option<&Registry>,
		net_config: &FullNetworkConfiguration,
		protocol_id: ProtocolId,
		fork_id: &Option<String>,
		block_announce_validator: Box<dyn BlockAnnounceValidator<B> + Send>,
		warp_sync_params: Option<WarpSyncParams<B>>,
		network_service: service::network::NetworkServiceHandle,
		import_queue: Box<dyn ImportQueueService<B>>,
		block_request_protocol_name: ProtocolName,
		state_request_protocol_name: ProtocolName,
		warp_sync_protocol_name: Option<ProtocolName>,
		peer_store_handle: PeerStoreHandle,
	) -> Result<(Self, SyncingService<B>, NonDefaultSetConfig), ClientError> {
		let mode = net_config.network_config.sync_mode;
		let max_parallel_downloads = net_config.network_config.max_parallel_downloads;
		let max_blocks_per_request = if net_config.network_config.max_blocks_per_request >
			crate::MAX_BLOCKS_IN_RESPONSE as u32
		{
			log::info!(
				target: LOG_TARGET,
				"clamping maximum blocks per request to {}",
				crate::MAX_BLOCKS_IN_RESPONSE,
			);
			crate::MAX_BLOCKS_IN_RESPONSE as u32
		} else {
			net_config.network_config.max_blocks_per_request
		};
		let cache_capacity = (net_config.network_config.default_peers_set.in_peers +
			net_config.network_config.default_peers_set.out_peers)
			.max(1);
		let important_peers = {
			let mut imp_p = HashSet::new();
			for reserved in &net_config.network_config.default_peers_set.reserved_nodes {
				imp_p.insert(reserved.peer_id);
			}
			for config in net_config.notification_protocols() {
				let peer_ids = config
					.set_config()
					.reserved_nodes
					.iter()
					.map(|info| info.peer_id)
					.collect::<Vec<PeerId>>();
				imp_p.extend(peer_ids);
			}

			imp_p.shrink_to_fit();
			imp_p
		};
		let boot_node_ids = {
			let mut list = HashSet::new();
			for node in &net_config.network_config.boot_nodes {
				list.insert(node.peer_id);
			}
			list.shrink_to_fit();
			list
		};
		let default_peers_set_no_slot_peers = {
			let mut no_slot_p: HashSet<PeerId> = net_config
				.network_config
				.default_peers_set
				.reserved_nodes
				.iter()
				.map(|reserved| reserved.peer_id)
				.collect();
			no_slot_p.shrink_to_fit();
			no_slot_p
		};
		let default_peers_set_num_full =
			net_config.network_config.default_peers_set_num_full as usize;
		let default_peers_set_num_light = {
			let total = net_config.network_config.default_peers_set.out_peers +
				net_config.network_config.default_peers_set.in_peers;
			total.saturating_sub(net_config.network_config.default_peers_set_num_full) as usize
		};

<<<<<<< HEAD
		let (chain_sync, block_announce_config, notification_service) = ChainSync::new(
=======
		// Split warp sync params into warp sync config and a channel to retreive target block
		// header.
		let (warp_sync_config, warp_sync_target_block_header_rx) =
			warp_sync_params.map_or((None, None), |params| {
				let (config, target_block_rx) = params.split();
				(Some(config), target_block_rx)
			});

		// Make sure polling of the target block channel is a no-op if there is no block to
		// retrieve.
		let warp_sync_target_block_header_rx = warp_sync_target_block_header_rx
			.map_or(futures::future::pending().boxed().fuse(), |rx| rx.boxed().fuse());

		let (chain_sync, block_announce_config) = ChainSync::new(
>>>>>>> ec8949f6
			mode,
			client.clone(),
			protocol_id,
			fork_id,
			roles,
			max_parallel_downloads,
			max_blocks_per_request,
			warp_sync_config,
			metrics_registry,
			network_service.clone(),
			import_queue,
			block_request_protocol_name,
			state_request_protocol_name,
			warp_sync_protocol_name,
		)?;

		let block_announce_protocol_name = block_announce_config.protocol_name().clone();
		let (tx, service_rx) = tracing_unbounded("mpsc_chain_sync", 100_000);
		let num_connected = Arc::new(AtomicUsize::new(0));
		let is_major_syncing = Arc::new(AtomicBool::new(false));
		let genesis_hash = client
			.block_hash(0u32.into())
			.ok()
			.flatten()
			.expect("Genesis block exists; qed");

		// `default_peers_set.in_peers` contains an unspecified amount of light peers so the number
		// of full inbound peers must be calculated from the total full peer count
		let max_full_peers = net_config.network_config.default_peers_set_num_full;
		let max_out_peers = net_config.network_config.default_peers_set.out_peers;
		let max_in_peers = (max_full_peers - max_out_peers) as usize;

		Ok((
			Self {
				roles,
				client,
				chain_sync,
				network_service,
				peers: HashMap::new(),
				block_announce_data_cache: LruMap::new(ByLength::new(cache_capacity)),
				block_announce_protocol_name,
				block_announce_validator: BlockAnnounceValidatorStream::new(
					block_announce_validator,
				),
				num_connected: num_connected.clone(),
				is_major_syncing: is_major_syncing.clone(),
				service_rx,
				genesis_hash,
				important_peers,
				default_peers_set_no_slot_connected_peers: HashSet::new(),
				warp_sync_target_block_header_rx,
				boot_node_ids,
				default_peers_set_no_slot_peers,
				default_peers_set_num_full,
				default_peers_set_num_light,
				num_in_peers: 0usize,
				max_in_peers,
				event_streams: Vec::new(),
				notification_service,
				tick_timeout: Delay::new(TICK_TIMEOUT),
				syncing_started: None,
				peer_store_handle,
				last_notification_io: Instant::now(),
				metrics: if let Some(r) = metrics_registry {
					match Metrics::register(r, is_major_syncing.clone()) {
						Ok(metrics) => Some(metrics),
						Err(err) => {
							log::error!(target: LOG_TARGET, "Failed to register metrics {err:?}");
							None
						},
					}
				} else {
					None
				},
			},
			SyncingService::new(tx, num_connected, is_major_syncing),
			block_announce_config,
		))
	}

	/// Report Prometheus metrics.
	pub fn report_metrics(&self) {
		if let Some(metrics) = &self.metrics {
			let n = u64::try_from(self.peers.len()).unwrap_or(std::u64::MAX);
			metrics.peers.set(n);

			let m = self.chain_sync.metrics();

			metrics.fork_targets.set(m.fork_targets.into());
			metrics.queued_blocks.set(m.queued_blocks.into());

			metrics
				.justifications
				.with_label_values(&["pending"])
				.set(m.justifications.pending_requests.into());
			metrics
				.justifications
				.with_label_values(&["active"])
				.set(m.justifications.active_requests.into());
			metrics
				.justifications
				.with_label_values(&["failed"])
				.set(m.justifications.failed_requests.into());
			metrics
				.justifications
				.with_label_values(&["importing"])
				.set(m.justifications.importing_requests.into());
		}
	}

	fn update_peer_info(&mut self, peer_id: &PeerId) {
		if let Some(info) = self.chain_sync.peer_info(peer_id) {
			if let Some(ref mut peer) = self.peers.get_mut(peer_id) {
				peer.info.best_hash = info.best_hash;
				peer.info.best_number = info.best_number;
			}
		}
	}

	/// Process the result of the block announce validation.
	fn process_block_announce_validation_result(
		&mut self,
		validation_result: BlockAnnounceValidationResult<B::Header>,
	) {
		match validation_result {
			BlockAnnounceValidationResult::Skip { peer_id: _ } => {},
			BlockAnnounceValidationResult::Process { is_new_best, peer_id, announce } => {
				self.chain_sync.on_validated_block_announce(is_new_best, peer_id, &announce);

				self.update_peer_info(&peer_id);

				if let Some(data) = announce.data {
					if !data.is_empty() {
						self.block_announce_data_cache.insert(announce.header.hash(), data);
					}
				}
			},
			BlockAnnounceValidationResult::Failure { peer_id, disconnect } => {
				if disconnect {
					self.network_service
						.disconnect_peer(peer_id, self.block_announce_protocol_name.clone());
				}

				self.network_service.report_peer(peer_id, rep::BAD_BLOCK_ANNOUNCEMENT);
			},
		}
	}

	/// Push a block announce validation.
	pub fn push_block_announce_validation(
		&mut self,
		peer_id: PeerId,
		announce: BlockAnnounce<B::Header>,
	) {
		let hash = announce.header.hash();

		let peer = match self.peers.get_mut(&peer_id) {
			Some(p) => p,
			None => {
				log::error!(
					target: LOG_TARGET,
					"Received block announce from disconnected peer {peer_id}",
				);
				debug_assert!(false);
				return
			},
		};
		peer.known_blocks.insert(hash);

		if peer.info.roles.is_full() {
			let is_best = match announce.state.unwrap_or(BlockState::Best) {
				BlockState::Best => true,
				BlockState::Normal => false,
			};

			self.block_announce_validator
				.push_block_announce_validation(peer_id, hash, announce, is_best);
		}
	}

	/// Make sure an important block is propagated to peers.
	///
	/// In chain-based consensus, we often need to make sure non-best forks are
	/// at least temporarily synced.
	pub fn announce_block(&mut self, hash: B::Hash, data: Option<Vec<u8>>) {
		let header = match self.client.header(hash) {
			Ok(Some(header)) => header,
			Ok(None) => {
				log::warn!(target: LOG_TARGET, "Trying to announce unknown block: {hash}");
				return
			},
			Err(e) => {
				log::warn!(target: LOG_TARGET, "Error reading block header {hash}: {e}");
				return
			},
		};

		// don't announce genesis block since it will be ignored
		if header.number().is_zero() {
			return
		}

		let is_best = self.client.info().best_hash == hash;
		log::debug!(target: LOG_TARGET, "Reannouncing block {hash:?} is_best: {is_best}");

		let data = data
			.or_else(|| self.block_announce_data_cache.get(&hash).cloned())
			.unwrap_or_default();

		for (peer_id, ref mut peer) in self.peers.iter_mut() {
			let inserted = peer.known_blocks.insert(hash);
			if inserted {
				log::trace!(target: LOG_TARGET, "Announcing block {hash:?} to {peer_id}");
				let message = BlockAnnounce {
					header: header.clone(),
					state: if is_best { Some(BlockState::Best) } else { Some(BlockState::Normal) },
					data: Some(data.clone()),
				};

				self.last_notification_io = Instant::now();
				let _ = self.notification_service.send_sync_notification(who, message.encode());
			}
		}
	}

<<<<<<< HEAD
=======
	/// Inform sync about new best imported block.
	pub fn new_best_block_imported(&mut self, hash: B::Hash, number: NumberFor<B>) {
		log::debug!(target: LOG_TARGET, "New best block imported {hash:?}/#{number}");

		self.chain_sync.update_chain_info(&hash, number);
		self.network_service.set_notification_handshake(
			self.block_announce_protocol_name.clone(),
			BlockAnnouncesHandshake::<B>::build(self.roles, number, hash, self.genesis_hash)
				.encode(),
		)
	}

>>>>>>> ec8949f6
	pub async fn run(mut self) {
		self.syncing_started = Some(Instant::now());

		loop {
			futures::future::poll_fn(|cx| self.poll(cx)).await;
		}
	}

	pub fn poll(&mut self, cx: &mut std::task::Context) -> Poll<()> {
		self.num_connected.store(self.peers.len(), Ordering::Relaxed);
		self.is_major_syncing
			.store(self.chain_sync.status().state.is_major_syncing(), Ordering::Relaxed);

		while let Poll::Ready(()) = self.tick_timeout.poll_unpin(cx) {
			self.report_metrics();
			self.tick_timeout.reset(TICK_TIMEOUT);

			// if `SyncingEngine` has just started, don't evict seemingly inactive peers right away
			// as they may not have produced blocks not because they've disconnected but because
			// they're still waiting to receive enough relaychain blocks to start producing blocks.
			if let Some(started) = self.syncing_started {
				if started.elapsed() < INITIAL_EVICTION_WAIT_PERIOD {
					continue
				}

				self.syncing_started = None;
				self.last_notification_io = Instant::now();
			}

			// if syncing hasn't sent or received any blocks within `INACTIVITY_EVICT_THRESHOLD`,
			// it means the local node has stalled and is connected to peers who either don't
			// consider it connected or are also all stalled. In order to unstall the node,
			// disconnect all peers and allow `ProtocolController` to establish new connections.
			if self.last_notification_io.elapsed() > INACTIVITY_EVICT_THRESHOLD {
				log::debug!(
					target: LOG_TARGET,
					"syncing has halted due to inactivity, evicting all peers",
				);

				for peer in self.peers.keys() {
					self.network_service.report_peer(*peer, rep::INACTIVE_SUBSTREAM);
					self.network_service
						.disconnect_peer(*peer, self.block_announce_protocol_name.clone());
				}

				// after all the peers have been evicted, start timer again to prevent evicting
				// new peers that join after the old peer have been evicted
				self.last_notification_io = Instant::now();
			}
		}

		while let Poll::Ready(Some(event)) = self.service_rx.poll_next_unpin(cx) {
			match event {
				ToServiceCommand::SetSyncForkRequest(peers, hash, number) => {
					self.chain_sync.set_sync_fork_request(peers, &hash, number);
				},
				ToServiceCommand::EventStream(tx) => self.event_streams.push(tx),
				ToServiceCommand::RequestJustification(hash, number) =>
					self.chain_sync.request_justification(&hash, number),
				ToServiceCommand::ClearJustificationRequests =>
					self.chain_sync.clear_justification_requests(),
				ToServiceCommand::BlocksProcessed(imported, count, results) => {
					for result in self.chain_sync.on_blocks_processed(imported, count, results) {
						match result {
							Ok((id, req)) => self.chain_sync.send_block_request(id, req),
							Err(BadPeer(id, repu)) => {
								self.network_service
									.disconnect_peer(id, self.block_announce_protocol_name.clone());
								self.network_service.report_peer(id, repu)
							},
						}
					}
				},
				ToServiceCommand::JustificationImported(peer_id, hash, number, success) => {
					self.chain_sync.on_justification_import(hash, number, success);
					if !success {
						log::info!(
							target: LOG_TARGET,
							"💔 Invalid justification provided by {peer_id} for #{hash}",
						);
						self.network_service
							.disconnect_peer(peer_id, self.block_announce_protocol_name.clone());
						self.network_service.report_peer(
							peer_id,
							ReputationChange::new_fatal("Invalid justification"),
						);
					}
				},
				ToServiceCommand::AnnounceBlock(hash, data) => self.announce_block(hash, data),
				ToServiceCommand::NewBestBlockImported(hash, number) => {
					log::debug!(target: "sync", "New best block imported {:?}/#{}", hash, number);

					self.chain_sync.update_chain_info(&hash, number);
					// TODO: remove once `SyncingEngine` is refactored
					while let Poll::Pending = self
						.notification_service
						.set_handshake(
							BlockAnnouncesHandshake::<B>::build(
								self.roles,
								number,
								hash,
								self.genesis_hash,
							)
							.encode(),
						)
						.poll_unpin(cx)
					{}
				},
				ToServiceCommand::Status(tx) => {
					let mut status = self.chain_sync.status();
					status.num_connected_peers = self.peers.len() as u32;
					let _ = tx.send(status);
				},
				ToServiceCommand::NumActivePeers(tx) => {
					let _ = tx.send(self.chain_sync.num_active_peers());
				},
				ToServiceCommand::SyncState(tx) => {
					let _ = tx.send(self.chain_sync.status());
				},
				ToServiceCommand::BestSeenBlock(tx) => {
					let _ = tx.send(self.chain_sync.status().best_seen_block);
				},
				ToServiceCommand::NumSyncPeers(tx) => {
					let _ = tx.send(self.chain_sync.status().num_peers);
				},
				ToServiceCommand::NumQueuedBlocks(tx) => {
					let _ = tx.send(self.chain_sync.status().queued_blocks);
				},
				ToServiceCommand::NumDownloadedBlocks(tx) => {
					let _ = tx.send(self.chain_sync.num_downloaded_blocks());
				},
				ToServiceCommand::NumSyncRequests(tx) => {
					let _ = tx.send(self.chain_sync.num_sync_requests());
				},
				ToServiceCommand::PeersInfo(tx) => {
					let peers_info = self
						.peers
						.iter()
						.map(|(peer_id, peer)| (*peer_id, peer.info.clone()))
						.collect();
					let _ = tx.send(peers_info);
				},
				ToServiceCommand::OnBlockFinalized(hash, header) =>
					self.chain_sync.on_block_finalized(&hash, *header.number()),
			}
		}

		loop {
			let Poll::Ready(Some(event)) = self.notification_service.next_event().poll_unpin(cx)
			else {
				break
			};

			match event {
<<<<<<< HEAD
				NotificationEvent::ValidateInboundSubstream { peer, handshake, result_tx } => {
					let validation_result = self
						.validate_connection(&peer, handshake, Direction::Inbound)
						.map_or(ValidationResult::Reject, |_| ValidationResult::Accept);

					let _ = result_tx.send(validation_result);
				},
				NotificationEvent::NotificationStreamOpened {
					peer, handshake, direction, ..
				} => {
					log::debug!(
						target: LOG_TARGET,
						"Substream opened for {peer}, handshake {handshake:?}"
					);

					match self.validate_connection(&peer, handshake, direction) {
						Ok(handshake) => {
							if self.on_sync_peer_connected(peer, &handshake, direction).is_err() {
								log::debug!(target: LOG_TARGET, "Failed to register peer {peer}");
								self.network_service.disconnect_peer(
									peer,
									self.block_announce_protocol_name.clone(),
								);
							}
						},
						Err(wrong_genesis) => {
							log::debug!(target: LOG_TARGET, "`SyncingEngine` rejected {peer}");

							if wrong_genesis {
								self.peer_store_handle.report_peer(peer, rep::GENESIS_MISMATCH);
							}

							self.network_service
								.disconnect_peer(peer, self.block_announce_protocol_name.clone());
						},
=======
				sc_network::SyncEvent::NotificationStreamOpened {
					remote,
					received_handshake,
					sink,
					inbound,
					tx,
				} => match self.on_sync_peer_connected(remote, &received_handshake, sink, inbound) {
					Ok(()) => {
						let _ = tx.send(true);
					},
					Err(()) => {
						log::debug!(
							target: LOG_TARGET,
							"Failed to register peer {remote:?}: {received_handshake:?}",
						);
						let _ = tx.send(false);
					},
				},
				sc_network::SyncEvent::NotificationStreamClosed { remote } => {
					if self.on_sync_peer_disconnected(remote).is_err() {
						log::trace!(
							target: LOG_TARGET,
							"Disconnected peer which had earlier been refused by on_sync_peer_connected {}",
							remote
						);
					}
				},
				sc_network::SyncEvent::NotificationsReceived { remote, messages } => {
					for message in messages {
						if self.peers.contains_key(&remote) {
							if let Ok(announce) = BlockAnnounce::decode(&mut message.as_ref()) {
								self.last_notification_io = Instant::now();
								self.push_block_announce_validation(remote, announce);
							} else {
								log::warn!(target: "sub-libp2p", "Failed to decode block announce");
							}
						} else {
							log::trace!(
								target: LOG_TARGET,
								"Received sync for peer earlier refused by sync layer: {remote}",
							);
						}
>>>>>>> ec8949f6
					}
				},
				NotificationEvent::NotificationStreamClosed { peer } => {
					self.on_sync_peer_disconnected(peer);
				},
				NotificationEvent::NotificationReceived { peer, notification } => {
					if !self.peers.contains_key(&peer) {
						log::error!(
							target: LOG_TARGET,
							"received notification from {peer} who had been earlier refused by `SyncingEngine`",
						);
						continue
					}

					let Ok(announce) = BlockAnnounce::decode(&mut notification.as_ref()) else {
						log::warn!(target: LOG_TARGET, "failed to decode block announce");
						continue
					};

					// push the block announcement for validation and make sure it's polled
					// once to register it in the task.
					self.last_notification_io = Instant::now();
					self.push_block_announce_validation(peer, announce);

					if let Poll::Ready(res) = self.chain_sync.poll_block_announce_validation(cx) {
						self.process_block_announce_validation_result(res)
					}
				},
			}
		}

		// Retreive warp sync target block header just before polling `ChainSync`
		// to make progress as soon as we receive it.
		match self.warp_sync_target_block_header_rx.poll_unpin(cx) {
			Poll::Ready(Ok(target)) => {
				self.chain_sync.set_warp_sync_target_block(target);
			},
			Poll::Ready(Err(err)) => {
				log::error!(
					target: LOG_TARGET,
					"Failed to get target block for warp sync. Error: {err:?}",
				);
			},
			Poll::Pending => {},
		}

		// Drive `ChainSync`.
		while let Poll::Ready(()) = self.chain_sync.poll(cx) {}

		// Poll block announce validations last, because if a block announcement was received
		// through the event stream between `SyncingEngine` and `Protocol` and the validation
		// finished right after it is queued, the resulting block request (if any) can be sent
		// right away.
		while let Poll::Ready(Some(result)) = self.block_announce_validator.poll_next_unpin(cx) {
			self.process_block_announce_validation_result(result);
		}

		Poll::Pending
	}

	/// Called by peer when it is disconnecting.
	///
	/// Returns a result if the handshake of this peer was indeed accepted.
<<<<<<< HEAD
	pub fn on_sync_peer_disconnected(&mut self, peer: PeerId) {
		let Some(info) = self.peers.remove(&peer) else {
			log::debug!(target: LOG_TARGET, "{peer} does not exist in `SyncingEngine`");
			return
		};

		if self.important_peers.contains(&peer) {
			log::warn!(target: "sync", "Reserved peer {} disconnected", peer);
=======
	pub fn on_sync_peer_disconnected(&mut self, peer_id: PeerId) -> Result<(), ()> {
		if let Some(info) = self.peers.remove(&peer_id) {
			if self.important_peers.contains(&peer_id) {
				log::warn!(target: LOG_TARGET, "Reserved peer {peer_id} disconnected");
			} else {
				log::debug!(target: LOG_TARGET, "{peer_id} disconnected");
			}

			if !self.default_peers_set_no_slot_connected_peers.remove(&peer_id) &&
				info.inbound && info.info.roles.is_full()
			{
				match self.num_in_peers.checked_sub(1) {
					Some(value) => {
						self.num_in_peers = value;
					},
					None => {
						log::error!(
							target: LOG_TARGET,
							"trying to disconnect an inbound node which is not counted as inbound"
						);
						debug_assert!(false);
					},
				}
			}

			self.chain_sync.peer_disconnected(&peer_id);
			self.event_streams.retain(|stream| {
				stream.unbounded_send(SyncEvent::PeerDisconnected(peer_id)).is_ok()
			});
			Ok(())
>>>>>>> ec8949f6
		} else {
			log::debug!(target: "sync", "{} disconnected", peer);
		}

<<<<<<< HEAD
		if !self.default_peers_set_no_slot_connected_peers.remove(&peer) &&
			info.inbound && info.info.roles.is_full()
		{
			match self.num_in_peers.checked_sub(1) {
				Some(value) => {
					self.num_in_peers = value;
				},
				None => {
					log::error!(
						target: "sync",
						"trying to disconnect an inbound node which is not counted as inbound"
					);
					debug_assert!(false);
				},
			}
		}

		self.chain_sync.peer_disconnected(&peer);
		self.event_streams
			.retain(|stream| stream.unbounded_send(SyncEvent::PeerDisconnected(peer)).is_ok());
	}

	/// Validate received handshake.
	fn validate_handshake(
		&mut self,
		peer_id: &PeerId,
		handshake: Vec<u8>,
	) -> Result<BlockAnnouncesHandshake<B>, bool> {
		log::trace!(target: LOG_TARGET, "Validate handshake for {peer_id}");

		let handshake = <BlockAnnouncesHandshake<B> as DecodeAll>::decode_all(&mut &handshake[..])
			.map_err(|error| {
				log::debug!(target: LOG_TARGET, "Failed to decode handshake for {peer_id}: {error:?}");
				false
			})?;

		if handshake.genesis_hash != self.genesis_hash {
			if self.important_peers.contains(&peer_id) {
				log::error!(
					target: LOG_TARGET,
					"Reserved peer id `{peer_id}` is on a different chain (our genesis: {} theirs: {})",
=======
	/// Called on the first connection between two peers on the default set, after their exchange
	/// of handshake.
	///
	/// Returns `Ok` if the handshake is accepted and the peer added to the list of peers we sync
	/// from.
	pub fn on_sync_peer_connected(
		&mut self,
		peer_id: PeerId,
		status: &BlockAnnouncesHandshake<B>,
		sink: NotificationsSink,
		inbound: bool,
	) -> Result<(), ()> {
		log::trace!(target: LOG_TARGET, "New peer {peer_id} {status:?}");

		if self.peers.contains_key(&peer_id) {
			log::error!(
				target: LOG_TARGET,
				"Called on_sync_peer_connected with already connected peer {peer_id}",
			);
			debug_assert!(false);
			return Err(())
		}

		if status.genesis_hash != self.genesis_hash {
			self.network_service.report_peer(peer_id, rep::GENESIS_MISMATCH);

			if self.important_peers.contains(&peer_id) {
				log::error!(
					target: LOG_TARGET,
					"Reserved peer id `{}` is on a different chain (our genesis: {} theirs: {})",
					peer_id,
>>>>>>> ec8949f6
					self.genesis_hash,
					handshake.genesis_hash,
				);
			} else if self.boot_node_ids.contains(&peer_id) {
				log::error!(
					target: LOG_TARGET,
<<<<<<< HEAD
					"Bootnode with peer id `{peer_id}` is on a different chain (our genesis: {} theirs: {})",
=======
					"Bootnode with peer id `{}` is on a different chain (our genesis: {} theirs: {})",
					peer_id,
>>>>>>> ec8949f6
					self.genesis_hash,
					handshake.genesis_hash,
				);
			} else {
				log::debug!(
					target: LOG_TARGET,
					"Peer is on different chain (our genesis: {} theirs: {})",
					self.genesis_hash,
					handshake.genesis_hash
				);
			}

			return Err(true)
		}

<<<<<<< HEAD
		Ok(handshake)
	}

	/// Validate connection.
	// NOTE Returning `Err(bool)` is a really ugly hack to work around the issue
	// that `ProtocolController` thinks the peer is connected when in fact it can
	// still be under validation. If the peer has different genesis than the
	// local node the validation fails but the peer cannot be reported in
	// `validate_connection()` as that is also called by
	// `ValiateInboundSubstream` which means that the peer is still being
	// validated and banning the peer when handling that event would
	// result in peer getting dropped twice.
	//
	// The proper way to fix this is to integrate `ProtocolController` more
	// tightly with `NotificationService` or add an additional API call for
	// banning pre-accepted peers (which is not desirable)
	fn validate_connection(
		&mut self,
		peer_id: &PeerId,
		handshake: Vec<u8>,
		direction: Direction,
	) -> Result<BlockAnnouncesHandshake<B>, bool> {
		log::trace!(target: LOG_TARGET, "New peer {peer_id} {handshake:?}");

		let handshake = self.validate_handshake(peer_id, handshake)?;

		if self.peers.contains_key(&peer_id) {
			log::error!(
				target: LOG_TARGET,
				"Called `validate_connection()` with already connected peer {peer_id}",
			);
			debug_assert!(false);
			return Err(false)
=======
		let no_slot_peer = self.default_peers_set_no_slot_peers.contains(&peer_id);
		let this_peer_reserved_slot: usize = if no_slot_peer { 1 } else { 0 };

		// make sure to accept no more than `--in-peers` many full nodes
		if !no_slot_peer &&
			status.roles.is_full() &&
			inbound && self.num_in_peers == self.max_in_peers
		{
			log::debug!(
				target: LOG_TARGET,
				"All inbound slots have been consumed, rejecting {peer_id}",
			);
			return Err(())
>>>>>>> ec8949f6
		}

		let no_slot_peer = self.default_peers_set_no_slot_peers.contains(&peer_id);
		let this_peer_reserved_slot: usize = if no_slot_peer { 1 } else { 0 };

		if handshake.roles.is_full() &&
			self.chain_sync.num_peers() >=
				self.default_peers_set_num_full +
					self.default_peers_set_no_slot_connected_peers.len() +
					this_peer_reserved_slot
		{
			log::debug!(target: LOG_TARGET, "Too many full nodes, rejecting {peer_id}");
<<<<<<< HEAD
			return Err(false)
		}

		// make sure to accept no more than `--in-peers` many full nodes
		if !no_slot_peer &&
			handshake.roles.is_full() &&
			direction.is_inbound() &&
			self.num_in_peers == self.max_in_peers
		{
			log::debug!(target: LOG_TARGET, "All inbound slots have been consumed, rejecting {peer_id}");
			return Err(false)
=======
			return Err(())
>>>>>>> ec8949f6
		}

		// make sure that all slots are not occupied by light peers
		//
		// `ChainSync` only accepts full peers whereas `SyncingEngine` accepts both full and light
		// peers. Verify that there is a slot in `SyncingEngine` for the inbound light peer
		if handshake.roles.is_light() &&
			(self.peers.len() - self.chain_sync.num_peers()) >= self.default_peers_set_num_light
		{
<<<<<<< HEAD
			log::debug!(target: LOG_TARGET, "Too many light nodes, rejecting {peer_id}");
			return Err(false)
=======
			// Make sure that not all slots are occupied by light clients.
			log::debug!(target: LOG_TARGET, "Too many light nodes, rejecting {peer_id}");
			return Err(())
>>>>>>> ec8949f6
		}

		Ok(handshake)
	}

	/// Called on the first connection between two peers on the default set, after their exchange
	/// of handshake.
	///
	/// Returns `Ok` if the handshake is accepted and the peer added to the list of peers we sync
	/// from.
	pub fn on_sync_peer_connected(
		&mut self,
		who: PeerId,
		status: &BlockAnnouncesHandshake<B>,
		direction: Direction,
	) -> Result<(), ()> {
		log::trace!(target: "sync", "New peer {} {:?}", who, status);

		let peer = Peer {
			info: ExtendedPeerInfo {
				roles: status.roles,
				best_hash: status.best_hash,
				best_number: status.best_number,
			},
			known_blocks: LruHashSet::new(
				NonZeroUsize::new(MAX_KNOWN_BLOCKS).expect("Constant is nonzero"),
			),
			inbound: direction.is_inbound(),
		};

		let req = if peer.info.roles.is_full() {
			match self.chain_sync.new_peer(peer_id, peer.info.best_hash, peer.info.best_number) {
				Ok(req) => req,
				Err(BadPeer(id, repu)) => {
					self.network_service.report_peer(id, repu);
					return Err(())
				},
			}
		} else {
			None
		};

<<<<<<< HEAD
		log::debug!(target: LOG_TARGET, "Peer connected {who}");

		self.peers.insert(who, peer);
		self.peer_store_handle.set_peer_role(&who, status.roles.into());

		if self.default_peers_set_no_slot_peers.contains(&who) {
			self.default_peers_set_no_slot_connected_peers.insert(who);
		} else if direction.is_inbound() && status.roles.is_full() {
=======
		log::debug!(target: LOG_TARGET, "Connected {peer_id}");

		self.peers.insert(peer_id, peer);

		if no_slot_peer {
			self.default_peers_set_no_slot_connected_peers.insert(peer_id);
		} else if inbound && status.roles.is_full() {
>>>>>>> ec8949f6
			self.num_in_peers += 1;
		}

		if let Some(req) = req {
			self.chain_sync.send_block_request(peer_id, req);
		}

		self.event_streams
			.retain(|stream| stream.unbounded_send(SyncEvent::PeerConnected(peer_id)).is_ok());

		Ok(())
	}
}

#[cfg(test)]
mod tests {
	use super::*;
	use crate::service::network::NetworkServiceProvider;
	use sc_block_builder::BlockBuilderProvider;
	use sc_network::{
		config::NetworkConfiguration, peer_store::PeerStore, service::traits::Direction,
		NetworkBlock, NotificationCommand, NotificationsSink,
	};
	use sp_consensus::block_validation::DefaultBlockAnnounceValidator;
	use substrate_test_runtime_client::{
		runtime::Block, DefaultTestClientBuilderExt, TestClient, TestClientBuilder,
		TestClientBuilderExt,
	};

	fn make_syncing_engine() -> (
		Arc<TestClient>,
		SyncingEngine<Block, TestClient>,
		SyncingService<Block>,
		NonDefaultSetConfig,
	) {
		let mut net_config = NetworkConfiguration::new_local();

		// 8 outbound full nodes, 32 inbound full nodes and 100 inbound light nodes
		net_config.default_peers_set_num_full = 40;
		net_config.default_peers_set.in_peers = 132;
		net_config.default_peers_set.out_peers = 8;

		let full_config = FullNetworkConfiguration::new(&net_config);
		let client = Arc::new(TestClientBuilder::new().build());
		let block_announce_validator = Box::new(DefaultBlockAnnounceValidator);
		let import_queue = Box::new(sc_consensus::import_queue::mock::MockImportQueueHandle::new());
		let (_chain_sync_network_provider, chain_sync_network_handle) =
			NetworkServiceProvider::new();
		let peer_store = PeerStore::new(vec![]);
		let handle = peer_store.handle();

		let (engine, service, config) = SyncingEngine::new(
			Roles::FULL,
			client.clone(),
			None,
			&full_config,
			ProtocolId::from("test-protocol-name"),
			&None,
			block_announce_validator,
			None,
			chain_sync_network_handle,
			import_queue,
			ProtocolName::from("/block-request/1"),
			ProtocolName::from("/state-request/1"),
			None,
			handle,
		)
		.unwrap();

		(client, engine, service, config)
	}

	#[tokio::test]
	async fn reject_invalid_handshake() {
		let (_client, engine, _service, config) = make_syncing_engine();
		let (handle, _) = config.take_protocol_handle().split();

		tokio::spawn(engine.run());

		let rx = handle.report_incoming_substream(PeerId::random(), vec![1, 2, 3, 4]).unwrap();

		assert_eq!(rx.await, Ok(ValidationResult::Reject));
	}

	#[tokio::test]
	async fn accept_valid_peer() {
		let (client, engine, _service, config) = make_syncing_engine();
		let (handle, _) = config.take_protocol_handle().split();

		let block = client.new_block(Default::default()).unwrap().build().unwrap().block;
		let handshake = BlockAnnouncesHandshake::<Block>::build(
			engine.roles,
			*block.header().number(),
			block.hash(),
			engine.genesis_hash,
		)
		.encode();

		tokio::spawn(engine.run());

		let rx = handle.report_incoming_substream(PeerId::random(), handshake).unwrap();

		assert_eq!(rx.await, Ok(ValidationResult::Accept));
	}

	#[tokio::test]
	async fn valid_peer_included_into_peers() {
		let (client, engine, service, config) = make_syncing_engine();
		let (mut handle, _) = config.take_protocol_handle().split();

		let block = client.new_block(Default::default()).unwrap().build().unwrap().block;
		let handshake = BlockAnnouncesHandshake::<Block>::build(
			engine.roles,
			*block.header().number(),
			block.hash(),
			engine.genesis_hash,
		)
		.encode();

		tokio::spawn(engine.run());

		let peer_id = PeerId::random();
		let rx = handle.report_incoming_substream(peer_id, handshake.clone()).unwrap();
		assert_eq!(rx.await, Ok(ValidationResult::Accept));
		let (sink, _, _) = NotificationsSink::new(peer_id);

		handle
			.report_substream_opened(peer_id, Direction::Inbound, handshake, None, sink)
			.unwrap();

		if let Err(_) = tokio::time::timeout(Duration::from_secs(10), async move {
			loop {
				if service.num_sync_peers().await.unwrap() == 1 {
					break
				}
			}
		})
		.await
		{
			panic!("failed to add sync peer");
		}
	}

	#[tokio::test]
	async fn syncing_engine_full_of_inbound_peers() {
		let (client, engine, service, config) = make_syncing_engine();
		let (mut handle, _) = config.take_protocol_handle().split();

		let block = client.new_block(Default::default()).unwrap().build().unwrap().block;
		let handshake = BlockAnnouncesHandshake::<Block>::build(
			engine.roles,
			*block.header().number(),
			block.hash(),
			engine.genesis_hash,
		)
		.encode();

		tokio::spawn(engine.run());

		// add maximum number of allowed full inbound peers to `SyncingEngine`
		let num_in_peers = 32;
		for i in 0..num_in_peers {
			let peer_id = PeerId::random();
			let rx = handle.report_incoming_substream(peer_id, handshake.clone()).unwrap();
			assert_eq!(rx.await, Ok(ValidationResult::Accept));
			let (sink, _, _) = NotificationsSink::new(peer_id);

			handle
				.report_substream_opened(peer_id, Direction::Inbound, handshake.clone(), None, sink)
				.unwrap();
			let sync_service = service.clone();

			if let Err(_) = tokio::time::timeout(Duration::from_secs(10), async move {
				loop {
					if sync_service.num_sync_peers().await.unwrap() == i + 1 {
						break
					}
				}
			})
			.await
			{
				panic!("failed to add sync peer");
			}
		}

		// try to add one more peer and verify the peer is rejected during handshake validation
		let peer_id = PeerId::random();
		let rx = handle.report_incoming_substream(peer_id, handshake.clone()).unwrap();
		assert_eq!(rx.await, Ok(ValidationResult::Reject));
	}

	#[tokio::test]
	async fn syncing_engine_full_of_inbound_peers_outbound_accepted() {
		let (client, engine, service, config) = make_syncing_engine();
		let (mut handle, _) = config.take_protocol_handle().split();

		let block = client.new_block(Default::default()).unwrap().build().unwrap().block;
		let handshake = BlockAnnouncesHandshake::<Block>::build(
			engine.roles,
			*block.header().number(),
			block.hash(),
			engine.genesis_hash,
		)
		.encode();

		tokio::spawn(engine.run());

		// add maximum number of allowed inbound peers to `SyncingEngine`
		let num_in_peers = 32;
		for i in 0..num_in_peers {
			let peer_id = PeerId::random();
			let rx = handle.report_incoming_substream(peer_id, handshake.clone()).unwrap();
			assert_eq!(rx.await, Ok(ValidationResult::Accept));
			let (sink, _, _) = NotificationsSink::new(peer_id);

			handle
				.report_substream_opened(peer_id, Direction::Inbound, handshake.clone(), None, sink)
				.unwrap();
			let sync_service = service.clone();

			if let Err(_) = tokio::time::timeout(Duration::from_secs(10), async move {
				loop {
					if sync_service.num_sync_peers().await.unwrap() == i + 1 {
						break
					}
				}
			})
			.await
			{
				panic!("failed to add sync peer");
			}
		}

		// try to add one more peer, this time outbound and verify it's accepted
		let peer_id = PeerId::random();
		let (sink, _, _) = NotificationsSink::new(peer_id);
		handle
			.report_substream_opened(peer_id, Direction::Outbound, handshake.clone(), None, sink)
			.unwrap();
		let sync_service = service.clone();

		if let Err(_) = tokio::time::timeout(Duration::from_secs(10), async move {
			loop {
				if sync_service.num_sync_peers().await.unwrap() == num_in_peers + 1 {
					break
				}
			}
		})
		.await
		{
			panic!("failed to add sync peer");
		}
	}

	#[tokio::test]
	async fn syncing_engine_full_of_inbound_full_peers_but_not_light_peers() {
		let (client, engine, service, config) = make_syncing_engine();
		let (mut handle, _) = config.take_protocol_handle().split();

		let block = client.new_block(Default::default()).unwrap().build().unwrap().block;
		let genesis = engine.genesis_hash;
		let handshake = BlockAnnouncesHandshake::<Block>::build(
			engine.roles,
			*block.header().number(),
			block.hash(),
			engine.genesis_hash,
		)
		.encode();

		tokio::spawn(engine.run());

		// add maximum number of allowed inbound peers to `SyncingEngine`
		let num_in_peers = 32;
		for i in 0..num_in_peers {
			let peer_id = PeerId::random();
			let rx = handle.report_incoming_substream(peer_id, handshake.clone()).unwrap();
			assert_eq!(rx.await, Ok(ValidationResult::Accept));
			let (sink, _, _) = NotificationsSink::new(peer_id);

			handle
				.report_substream_opened(peer_id, Direction::Inbound, handshake.clone(), None, sink)
				.unwrap();
			let sync_service = service.clone();

			if let Err(_) = tokio::time::timeout(Duration::from_secs(10), async move {
				loop {
					if sync_service.num_sync_peers().await.unwrap() == i + 1 {
						break
					}
				}
			})
			.await
			{
				panic!("failed to add sync peer");
			}
		}

		// try to add one more peer, this time outbound and verify it's accepted
		let handshake = BlockAnnouncesHandshake::<Block>::build(
			Roles::LIGHT,
			*block.header().number(),
			block.hash(),
			genesis,
		)
		.encode();
		let peer_id = PeerId::random();
		let (sink, _, _) = NotificationsSink::new(peer_id);
		handle
			.report_substream_opened(peer_id, Direction::Inbound, handshake.clone(), None, sink)
			.unwrap();
		let sync_service = service.clone();

		if let Err(_) = tokio::time::timeout(Duration::from_secs(10), async move {
			loop {
				if sync_service.status().await.unwrap().num_connected_peers == num_in_peers + 1 {
					break
				}
			}
		})
		.await
		{
			panic!("failed to add sync peer");
		}
	}

	#[tokio::test]
	async fn best_block_import_updates_handshake() {
		let (client, engine, service, config) = make_syncing_engine();
		let (_handle, mut commands) = config.take_protocol_handle().split();

		tokio::spawn(engine.run());

		let block = client.new_block(Default::default()).unwrap().build().unwrap().block;
		service.new_best_block_imported(block.hash(), *block.header().number());

		assert!(std::matches!(
			commands.next().await.unwrap(),
			NotificationCommand::SetHandshake(_)
		));
	}
}<|MERGE_RESOLUTION|>--- conflicted
+++ resolved
@@ -28,17 +28,12 @@
 	ChainSync, ClientError, SyncingService,
 };
 
-<<<<<<< HEAD
 use codec::{Decode, DecodeAll, Encode};
-use futures::{FutureExt, StreamExt};
-=======
-use codec::{Decode, Encode};
 use futures::{
 	channel::oneshot,
 	future::{BoxFuture, Fuse},
 	FutureExt, StreamExt,
 };
->>>>>>> ec8949f6
 use futures_timer::Delay;
 use libp2p::PeerId;
 use prometheus_endpoint::{
@@ -78,9 +73,6 @@
 	task::Poll,
 	time::{Duration, Instant},
 };
-
-/// Log target for this file.
-const LOG_TARGET: &'static str = "sync";
 
 /// Interval at which we perform time based maintenance
 const TICK_TIMEOUT: std::time::Duration = std::time::Duration::from_millis(1100);
@@ -379,9 +371,6 @@
 			total.saturating_sub(net_config.network_config.default_peers_set_num_full) as usize
 		};
 
-<<<<<<< HEAD
-		let (chain_sync, block_announce_config, notification_service) = ChainSync::new(
-=======
 		// Split warp sync params into warp sync config and a channel to retreive target block
 		// header.
 		let (warp_sync_config, warp_sync_target_block_header_rx) =
@@ -395,8 +384,7 @@
 		let warp_sync_target_block_header_rx = warp_sync_target_block_header_rx
 			.map_or(futures::future::pending().boxed().fuse(), |rx| rx.boxed().fuse());
 
-		let (chain_sync, block_announce_config) = ChainSync::new(
->>>>>>> ec8949f6
+		let (chain_sync, block_announce_config, notification_service) = ChainSync::new(
 			mode,
 			client.clone(),
 			protocol_id,
@@ -617,26 +605,11 @@
 				};
 
 				self.last_notification_io = Instant::now();
-				let _ = self.notification_service.send_sync_notification(who, message.encode());
-			}
-		}
-	}
-
-<<<<<<< HEAD
-=======
-	/// Inform sync about new best imported block.
-	pub fn new_best_block_imported(&mut self, hash: B::Hash, number: NumberFor<B>) {
-		log::debug!(target: LOG_TARGET, "New best block imported {hash:?}/#{number}");
-
-		self.chain_sync.update_chain_info(&hash, number);
-		self.network_service.set_notification_handshake(
-			self.block_announce_protocol_name.clone(),
-			BlockAnnouncesHandshake::<B>::build(self.roles, number, hash, self.genesis_hash)
-				.encode(),
-		)
-	}
-
->>>>>>> ec8949f6
+				let _ = self.notification_service.send_sync_notification(peer_id, message.encode());
+			}
+		}
+	}
+
 	pub async fn run(mut self) {
 		self.syncing_started = Some(Instant::now());
 
@@ -784,6 +757,7 @@
 			}
 		}
 
+		// <<<<<<< HEAD
 		loop {
 			let Poll::Ready(Some(event)) = self.notification_service.next_event().poll_unpin(cx)
 			else {
@@ -791,7 +765,6 @@
 			};
 
 			match event {
-<<<<<<< HEAD
 				NotificationEvent::ValidateInboundSubstream { peer, handshake, result_tx } => {
 					let validation_result = self
 						.validate_connection(&peer, handshake, Direction::Inbound)
@@ -827,50 +800,6 @@
 							self.network_service
 								.disconnect_peer(peer, self.block_announce_protocol_name.clone());
 						},
-=======
-				sc_network::SyncEvent::NotificationStreamOpened {
-					remote,
-					received_handshake,
-					sink,
-					inbound,
-					tx,
-				} => match self.on_sync_peer_connected(remote, &received_handshake, sink, inbound) {
-					Ok(()) => {
-						let _ = tx.send(true);
-					},
-					Err(()) => {
-						log::debug!(
-							target: LOG_TARGET,
-							"Failed to register peer {remote:?}: {received_handshake:?}",
-						);
-						let _ = tx.send(false);
-					},
-				},
-				sc_network::SyncEvent::NotificationStreamClosed { remote } => {
-					if self.on_sync_peer_disconnected(remote).is_err() {
-						log::trace!(
-							target: LOG_TARGET,
-							"Disconnected peer which had earlier been refused by on_sync_peer_connected {}",
-							remote
-						);
-					}
-				},
-				sc_network::SyncEvent::NotificationsReceived { remote, messages } => {
-					for message in messages {
-						if self.peers.contains_key(&remote) {
-							if let Ok(announce) = BlockAnnounce::decode(&mut message.as_ref()) {
-								self.last_notification_io = Instant::now();
-								self.push_block_announce_validation(remote, announce);
-							} else {
-								log::warn!(target: "sub-libp2p", "Failed to decode block announce");
-							}
-						} else {
-							log::trace!(
-								target: LOG_TARGET,
-								"Received sync for peer earlier refused by sync layer: {remote}",
-							);
-						}
->>>>>>> ec8949f6
 					}
 				},
 				NotificationEvent::NotificationStreamClosed { peer } => {
@@ -890,14 +819,8 @@
 						continue
 					};
 
-					// push the block announcement for validation and make sure it's polled
-					// once to register it in the task.
 					self.last_notification_io = Instant::now();
 					self.push_block_announce_validation(peer, announce);
-
-					if let Poll::Ready(res) = self.chain_sync.poll_block_announce_validation(cx) {
-						self.process_block_announce_validation_result(res)
-					}
 				},
 			}
 		}
@@ -934,53 +857,19 @@
 	/// Called by peer when it is disconnecting.
 	///
 	/// Returns a result if the handshake of this peer was indeed accepted.
-<<<<<<< HEAD
-	pub fn on_sync_peer_disconnected(&mut self, peer: PeerId) {
-		let Some(info) = self.peers.remove(&peer) else {
-			log::debug!(target: LOG_TARGET, "{peer} does not exist in `SyncingEngine`");
+	pub fn on_sync_peer_disconnected(&mut self, peer_id: PeerId) {
+		let Some(info) = self.peers.remove(&peer_id) else {
+			log::debug!(target: LOG_TARGET, "{peer_id} does not exist in `SyncingEngine`");
 			return
 		};
 
-		if self.important_peers.contains(&peer) {
-			log::warn!(target: "sync", "Reserved peer {} disconnected", peer);
-=======
-	pub fn on_sync_peer_disconnected(&mut self, peer_id: PeerId) -> Result<(), ()> {
-		if let Some(info) = self.peers.remove(&peer_id) {
-			if self.important_peers.contains(&peer_id) {
-				log::warn!(target: LOG_TARGET, "Reserved peer {peer_id} disconnected");
-			} else {
-				log::debug!(target: LOG_TARGET, "{peer_id} disconnected");
-			}
-
-			if !self.default_peers_set_no_slot_connected_peers.remove(&peer_id) &&
-				info.inbound && info.info.roles.is_full()
-			{
-				match self.num_in_peers.checked_sub(1) {
-					Some(value) => {
-						self.num_in_peers = value;
-					},
-					None => {
-						log::error!(
-							target: LOG_TARGET,
-							"trying to disconnect an inbound node which is not counted as inbound"
-						);
-						debug_assert!(false);
-					},
-				}
-			}
-
-			self.chain_sync.peer_disconnected(&peer_id);
-			self.event_streams.retain(|stream| {
-				stream.unbounded_send(SyncEvent::PeerDisconnected(peer_id)).is_ok()
-			});
-			Ok(())
->>>>>>> ec8949f6
+		if self.important_peers.contains(&peer_id) {
+			log::warn!(target: LOG_TARGET, "Reserved peer {peer_id} disconnected");
 		} else {
-			log::debug!(target: "sync", "{} disconnected", peer);
-		}
-
-<<<<<<< HEAD
-		if !self.default_peers_set_no_slot_connected_peers.remove(&peer) &&
+			log::debug!(target: LOG_TARGET, "{peer_id} disconnected");
+		}
+
+		if !self.default_peers_set_no_slot_connected_peers.remove(&peer_id) &&
 			info.inbound && info.info.roles.is_full()
 		{
 			match self.num_in_peers.checked_sub(1) {
@@ -989,7 +878,7 @@
 				},
 				None => {
 					log::error!(
-						target: "sync",
+						target: LOG_TARGET,
 						"trying to disconnect an inbound node which is not counted as inbound"
 					);
 					debug_assert!(false);
@@ -997,9 +886,9 @@
 			}
 		}
 
-		self.chain_sync.peer_disconnected(&peer);
+		self.chain_sync.peer_disconnected(&peer_id);
 		self.event_streams
-			.retain(|stream| stream.unbounded_send(SyncEvent::PeerDisconnected(peer)).is_ok());
+			.retain(|stream| stream.unbounded_send(SyncEvent::PeerDisconnected(peer_id)).is_ok());
 	}
 
 	/// Validate received handshake.
@@ -1021,51 +910,13 @@
 				log::error!(
 					target: LOG_TARGET,
 					"Reserved peer id `{peer_id}` is on a different chain (our genesis: {} theirs: {})",
-=======
-	/// Called on the first connection between two peers on the default set, after their exchange
-	/// of handshake.
-	///
-	/// Returns `Ok` if the handshake is accepted and the peer added to the list of peers we sync
-	/// from.
-	pub fn on_sync_peer_connected(
-		&mut self,
-		peer_id: PeerId,
-		status: &BlockAnnouncesHandshake<B>,
-		sink: NotificationsSink,
-		inbound: bool,
-	) -> Result<(), ()> {
-		log::trace!(target: LOG_TARGET, "New peer {peer_id} {status:?}");
-
-		if self.peers.contains_key(&peer_id) {
-			log::error!(
-				target: LOG_TARGET,
-				"Called on_sync_peer_connected with already connected peer {peer_id}",
-			);
-			debug_assert!(false);
-			return Err(())
-		}
-
-		if status.genesis_hash != self.genesis_hash {
-			self.network_service.report_peer(peer_id, rep::GENESIS_MISMATCH);
-
-			if self.important_peers.contains(&peer_id) {
-				log::error!(
-					target: LOG_TARGET,
-					"Reserved peer id `{}` is on a different chain (our genesis: {} theirs: {})",
-					peer_id,
->>>>>>> ec8949f6
 					self.genesis_hash,
 					handshake.genesis_hash,
 				);
 			} else if self.boot_node_ids.contains(&peer_id) {
 				log::error!(
 					target: LOG_TARGET,
-<<<<<<< HEAD
 					"Bootnode with peer id `{peer_id}` is on a different chain (our genesis: {} theirs: {})",
-=======
-					"Bootnode with peer id `{}` is on a different chain (our genesis: {} theirs: {})",
-					peer_id,
->>>>>>> ec8949f6
 					self.genesis_hash,
 					handshake.genesis_hash,
 				);
@@ -1081,7 +932,6 @@
 			return Err(true)
 		}
 
-<<<<<<< HEAD
 		Ok(handshake)
 	}
 
@@ -1115,21 +965,6 @@
 			);
 			debug_assert!(false);
 			return Err(false)
-=======
-		let no_slot_peer = self.default_peers_set_no_slot_peers.contains(&peer_id);
-		let this_peer_reserved_slot: usize = if no_slot_peer { 1 } else { 0 };
-
-		// make sure to accept no more than `--in-peers` many full nodes
-		if !no_slot_peer &&
-			status.roles.is_full() &&
-			inbound && self.num_in_peers == self.max_in_peers
-		{
-			log::debug!(
-				target: LOG_TARGET,
-				"All inbound slots have been consumed, rejecting {peer_id}",
-			);
-			return Err(())
->>>>>>> ec8949f6
 		}
 
 		let no_slot_peer = self.default_peers_set_no_slot_peers.contains(&peer_id);
@@ -1142,7 +977,6 @@
 					this_peer_reserved_slot
 		{
 			log::debug!(target: LOG_TARGET, "Too many full nodes, rejecting {peer_id}");
-<<<<<<< HEAD
 			return Err(false)
 		}
 
@@ -1154,9 +988,6 @@
 		{
 			log::debug!(target: LOG_TARGET, "All inbound slots have been consumed, rejecting {peer_id}");
 			return Err(false)
-=======
-			return Err(())
->>>>>>> ec8949f6
 		}
 
 		// make sure that all slots are not occupied by light peers
@@ -1166,14 +997,8 @@
 		if handshake.roles.is_light() &&
 			(self.peers.len() - self.chain_sync.num_peers()) >= self.default_peers_set_num_light
 		{
-<<<<<<< HEAD
 			log::debug!(target: LOG_TARGET, "Too many light nodes, rejecting {peer_id}");
 			return Err(false)
-=======
-			// Make sure that not all slots are occupied by light clients.
-			log::debug!(target: LOG_TARGET, "Too many light nodes, rejecting {peer_id}");
-			return Err(())
->>>>>>> ec8949f6
 		}
 
 		Ok(handshake)
@@ -1186,11 +1011,11 @@
 	/// from.
 	pub fn on_sync_peer_connected(
 		&mut self,
-		who: PeerId,
+		peer_id: PeerId,
 		status: &BlockAnnouncesHandshake<B>,
 		direction: Direction,
 	) -> Result<(), ()> {
-		log::trace!(target: "sync", "New peer {} {:?}", who, status);
+		log::trace!(target: LOG_TARGET, "New peer {peer_id} {status:?}");
 
 		let peer = Peer {
 			info: ExtendedPeerInfo {
@@ -1216,24 +1041,14 @@
 			None
 		};
 
-<<<<<<< HEAD
-		log::debug!(target: LOG_TARGET, "Peer connected {who}");
-
-		self.peers.insert(who, peer);
-		self.peer_store_handle.set_peer_role(&who, status.roles.into());
-
-		if self.default_peers_set_no_slot_peers.contains(&who) {
-			self.default_peers_set_no_slot_connected_peers.insert(who);
+		log::debug!(target: LOG_TARGET, "Connected {peer_id}");
+
+		self.peers.insert(peer_id, peer);
+		self.peer_store_handle.set_peer_role(&peer_id, status.roles.into());
+
+		if self.default_peers_set_no_slot_peers.contains(&peer_id) {
+			self.default_peers_set_no_slot_connected_peers.insert(peer_id);
 		} else if direction.is_inbound() && status.roles.is_full() {
-=======
-		log::debug!(target: LOG_TARGET, "Connected {peer_id}");
-
-		self.peers.insert(peer_id, peer);
-
-		if no_slot_peer {
-			self.default_peers_set_no_slot_connected_peers.insert(peer_id);
-		} else if inbound && status.roles.is_full() {
->>>>>>> ec8949f6
 			self.num_in_peers += 1;
 		}
 
