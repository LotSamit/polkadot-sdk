// This file is part of Substrate.

// Copyright (C) Parity Technologies (UK) Ltd.
// SPDX-License-Identifier: Apache-2.0

// Licensed under the Apache License, Version 2.0 (the "License");
// you may not use this file except in compliance with the License.
// You may obtain a copy of the License at
//
// 	http://www.apache.org/licenses/LICENSE-2.0
//
// Unless required by applicable law or agreed to in writing, software
// distributed under the License is distributed on an "AS IS" BASIS,
// WITHOUT WARRANTIES OR CONDITIONS OF ANY KIND, either express or implied.
// See the License for the specific language governing permissions and
// limitations under the License.

//! Implementations for the Staking FRAME Pallet.

use frame_election_provider_support::{
	bounds::{CountBound, SizeBound},
	data_provider, BoundedSupportsOf, DataProviderBounds, ElectionDataProvider, ElectionProvider,
	ScoreProvider, SortedListProvider, VoteWeight, VoterOf,
};
use frame_support::{
	defensive,
	dispatch::WithPostDispatchInfo,
	pallet_prelude::*,
	traits::{
		Currency, Defensive, EstimateNextNewSession, Get, Imbalance, Len, OnUnbalanced, TryCollect,
		UnixTime,
	},
	weights::Weight,
};
use frame_system::{pallet_prelude::BlockNumberFor, RawOrigin};
use pallet_session::historical;
use sp_runtime::{
	traits::{Bounded, Convert, One, SaturatedConversion, Saturating, StaticLookup, Zero},
	Perbill,
};
use sp_staking::{
	currency_to_vote::CurrencyToVote,
	offence::{DisableStrategy, OffenceDetails, OnOffenceHandler},
	EraIndex, Page, SessionIndex, Stake,
	StakingAccount::{self, Controller, Stash},
	StakingInterface,
};
use sp_std::prelude::*;

use crate::{
	election_size_tracker::StaticTracker, log, slashing, weights::WeightInfo, ActiveEraInfo,
<<<<<<< HEAD
	BalanceOf, CheckedPayoutDestination, EraPayout, Exposure, ExposureOf, Forcing,
	IndividualExposure, MaxNominationsOf, MaxWinnersOf, Nominations, NominationsQuota,
	PayoutDestination, PositiveImbalanceOf, SessionInterface, StakingLedger, ValidatorPrefs,
=======
	BalanceOf, EraInfo, EraPayout, Exposure, ExposureOf, Forcing, IndividualExposure,
	MaxNominationsOf, MaxWinnersOf, Nominations, NominationsQuota, PositiveImbalanceOf,
	RewardDestination, SessionInterface, StakingLedger, ValidatorPrefs,
>>>>>>> 18165ebb
};

use super::pallet::*;

#[cfg(feature = "try-runtime")]
use frame_support::ensure;
#[cfg(any(test, feature = "try-runtime"))]
use sp_runtime::TryRuntimeError;

/// The maximum number of iterations that we do whilst iterating over `T::VoterList` in
/// `get_npos_voters`.
///
/// In most cases, if we want n items, we iterate exactly n times. In rare cases, if a voter is
/// invalid (for any reason) the iteration continues. With this constant, we iterate at most 2 * n
/// times and then give up.
const NPOS_MAX_ITERATIONS_COEFFICIENT: u32 = 2;

impl<T: Config> Pallet<T> {
	/// Fetches the ledger associated with a controller or stash account, if any.
	pub fn ledger(account: StakingAccount<T::AccountId>) -> Result<StakingLedger<T>, Error<T>> {
		StakingLedger::<T>::get(account)
	}

	pub fn payee(account: StakingAccount<T::AccountId>) -> CheckedPayoutDestination<T::AccountId> {
		StakingLedger::<T>::reward_destination(account)
	}

	/// Fetches the controller bonded to a stash account, if any.
	pub fn bonded(stash: &T::AccountId) -> Option<T::AccountId> {
		StakingLedger::<T>::paired_account(Stash(stash.clone()))
	}

	/// The total balance that can be slashed from a stash account as of right now.
	pub fn slashable_balance_of(stash: &T::AccountId) -> BalanceOf<T> {
		// Weight note: consider making the stake accessible through stash.
		Self::ledger(Stash(stash.clone())).map(|l| l.active).unwrap_or_default()
	}

	/// Internal impl of [`Self::slashable_balance_of`] that returns [`VoteWeight`].
	pub fn slashable_balance_of_vote_weight(
		stash: &T::AccountId,
		issuance: BalanceOf<T>,
	) -> VoteWeight {
		T::CurrencyToVote::to_vote(Self::slashable_balance_of(stash), issuance)
	}

	/// Returns a closure around `slashable_balance_of_vote_weight` that can be passed around.
	///
	/// This prevents call sites from repeatedly requesting `total_issuance` from backend. But it is
	/// important to be only used while the total issuance is not changing.
	pub fn weight_of_fn() -> Box<dyn Fn(&T::AccountId) -> VoteWeight> {
		// NOTE: changing this to unboxed `impl Fn(..)` return type and the pallet will still
		// compile, while some types in mock fail to resolve.
		let issuance = T::Currency::total_issuance();
		Box::new(move |who: &T::AccountId| -> VoteWeight {
			Self::slashable_balance_of_vote_weight(who, issuance)
		})
	}

	/// Same as `weight_of_fn`, but made for one time use.
	pub fn weight_of(who: &T::AccountId) -> VoteWeight {
		let issuance = T::Currency::total_issuance();
		Self::slashable_balance_of_vote_weight(who, issuance)
	}

	pub(super) fn do_withdraw_unbonded(
		controller: &T::AccountId,
		num_slashing_spans: u32,
	) -> Result<Weight, DispatchError> {
		let mut ledger = Self::ledger(Controller(controller.clone()))?;
		let (stash, old_total) = (ledger.stash.clone(), ledger.total);
		if let Some(current_era) = Self::current_era() {
			ledger = ledger.consolidate_unlocked(current_era)
		}
		let new_total = ledger.total;

		let used_weight =
			if ledger.unlocking.is_empty() && ledger.active < T::Currency::minimum_balance() {
				// This account must have called `unbond()` with some value that caused the active
				// portion to fall below existential deposit + will have no more unlocking chunks
				// left. We can now safely remove all staking-related information.
				Self::kill_stash(&ledger.stash, num_slashing_spans)?;

				T::WeightInfo::withdraw_unbonded_kill(num_slashing_spans)
			} else {
				// This was the consequence of a partial unbond. just update the ledger and move on.
				ledger.update()?;

				// This is only an update, so we use less overall weight.
				T::WeightInfo::withdraw_unbonded_update(num_slashing_spans)
			};

		// `old_total` should never be less than the new total because
		// `consolidate_unlocked` strictly subtracts balance.
		if new_total < old_total {
			// Already checked that this won't overflow by entry condition.
			let value = old_total - new_total;
			Self::deposit_event(Event::<T>::Withdrawn { stash, amount: value });
		}

		Ok(used_weight)
	}

	pub(super) fn do_payout_stakers(
		validator_stash: T::AccountId,
		era: EraIndex,
	) -> DispatchResultWithPostInfo {
		let controller = Self::bonded(&validator_stash).ok_or_else(|| {
			Error::<T>::NotStash.with_weight(T::WeightInfo::payout_stakers_alive_staked(0))
		})?;
		let ledger = <Ledger<T>>::get(&controller).ok_or(Error::<T>::NotController)?;
		let page = EraInfo::<T>::get_next_claimable_page(era, &validator_stash, &ledger)
			.ok_or_else(|| {
				Error::<T>::AlreadyClaimed
					.with_weight(T::WeightInfo::payout_stakers_alive_staked(0))
			})?;

		Self::do_payout_stakers_by_page(validator_stash, era, page)
	}

	pub(super) fn do_payout_stakers_by_page(
		validator_stash: T::AccountId,
		era: EraIndex,
		page: Page,
	) -> DispatchResultWithPostInfo {
		// Validate input data
		let current_era = CurrentEra::<T>::get().ok_or_else(|| {
			Error::<T>::InvalidEraToReward
				.with_weight(T::WeightInfo::payout_stakers_alive_staked(0))
		})?;

		let history_depth = T::HistoryDepth::get();
		ensure!(
			era <= current_era && era >= current_era.saturating_sub(history_depth),
			Error::<T>::InvalidEraToReward
				.with_weight(T::WeightInfo::payout_stakers_alive_staked(0))
		);

		ensure!(
			page < EraInfo::<T>::get_page_count(era, &validator_stash),
			Error::<T>::InvalidPage.with_weight(T::WeightInfo::payout_stakers_alive_staked(0))
		);

		// Note: if era has no reward to be claimed, era may be future. better not to update
		// `ledger.legacy_claimed_rewards` in this case.
		let era_payout = <ErasValidatorReward<T>>::get(&era).ok_or_else(|| {
			Error::<T>::InvalidEraToReward
				.with_weight(T::WeightInfo::payout_stakers_alive_staked(0))
		})?;

		let account = StakingAccount::Stash(validator_stash.clone());
		let mut ledger = Self::ledger(account.clone()).or_else(|_| {
			if StakingLedger::<T>::is_bonded(account) {
				Err(Error::<T>::NotController.into())
			} else {
				Err(Error::<T>::NotStash.with_weight(T::WeightInfo::payout_stakers_alive_staked(0)))
			}
		})?;

		// clean up older claimed rewards
		ledger
			.legacy_claimed_rewards
			.retain(|&x| x >= current_era.saturating_sub(history_depth));
		ledger.clone().update()?;

		let stash = ledger.stash.clone();

		if EraInfo::<T>::is_rewards_claimed_with_legacy_fallback(era, &ledger, &stash, page) {
			return Err(Error::<T>::AlreadyClaimed
				.with_weight(T::WeightInfo::payout_stakers_alive_staked(0)))
		} else {
			EraInfo::<T>::set_rewards_as_claimed(era, &stash, page);
		}

		let exposure = EraInfo::<T>::get_paged_exposure(era, &stash, page).ok_or_else(|| {
			Error::<T>::InvalidEraToReward
				.with_weight(T::WeightInfo::payout_stakers_alive_staked(0))
		})?;

		// Input data seems good, no errors allowed after this point

		// Get Era reward points. It has TOTAL and INDIVIDUAL
		// Find the fraction of the era reward that belongs to the validator
		// Take that fraction of the eras rewards to split to nominator and validator
		//
		// Then look at the validator, figure out the proportion of their reward
		// which goes to them and each of their nominators.

		let era_reward_points = <ErasRewardPoints<T>>::get(&era);
		let total_reward_points = era_reward_points.total;
		let validator_reward_points =
			era_reward_points.individual.get(&stash).copied().unwrap_or_else(Zero::zero);

		// Nothing to do if they have no reward points.
		if validator_reward_points.is_zero() {
			return Ok(Some(T::WeightInfo::payout_stakers_alive_staked(0)).into())
		}

		// This is the fraction of the total reward that the validator and the
		// nominators will get.
		let validator_total_reward_part =
			Perbill::from_rational(validator_reward_points, total_reward_points);

		// This is how much validator + nominators are entitled to.
		let validator_total_payout = validator_total_reward_part * era_payout;

		let validator_commission = EraInfo::<T>::get_validator_commission(era, &ledger.stash);
		// total commission validator takes across all nominator pages
		let validator_total_commission_payout = validator_commission * validator_total_payout;

		let validator_leftover_payout = validator_total_payout - validator_total_commission_payout;
		// Now let's calculate how this is split to the validator.
		let validator_exposure_part = Perbill::from_rational(exposure.own(), exposure.total());
		let validator_staking_payout = validator_exposure_part * validator_leftover_payout;
		let page_stake_part = Perbill::from_rational(exposure.page_total(), exposure.total());
		// validator commission is paid out in fraction across pages proportional to the page stake.
		let validator_commission_payout = page_stake_part * validator_total_commission_payout;

		Self::deposit_event(Event::<T>::PayoutStarted {
			era_index: era,
			validator_stash: stash.clone(),
		});

		let mut total_imbalance = PositiveImbalanceOf::<T>::zero();
		// We can now make total validator payout:
		if let Some((imbalance, dest)) =
			Self::make_payout(&stash, validator_staking_payout + validator_commission_payout)
		{
			Self::deposit_event(Event::<T>::Rewarded { stash, dest, amount: imbalance.peek() });
			total_imbalance.subsume(imbalance);
		}

		// Track the number of payout ops to nominators.
		//
		// Notes:
		// - `WeightInfo::payout_stakers_alive_staked` always assumes at least a validator is paid
		// out, so we do not need to count their payout op.
		// - this logic does not count payouts for `PayoutDestination::Forgo`.
		let mut nominator_payout_count: u32 = 0;

		// Lets now calculate how this is split to the nominators.
		// Reward only the clipped exposures. Note this is not necessarily sorted.
		for nominator in exposure.others().iter() {
			let nominator_exposure_part = Perbill::from_rational(nominator.value, exposure.total());

			let nominator_reward: BalanceOf<T> =
				nominator_exposure_part * validator_leftover_payout;
			// We can now make nominator payout:
			if let Some((imbalance, dest)) = Self::make_payout(&nominator.who, nominator_reward) {
				// Note: this logic does not count payouts for `RewardDestination::None`.
				nominator_payout_count += 1;
				let e = Event::<T>::Rewarded {
					stash: nominator.who.clone(),
					dest,
					amount: imbalance.peek(),
				};
				Self::deposit_event(e);
				total_imbalance.subsume(imbalance);
			}
		}

		T::Reward::on_unbalanced(total_imbalance);
		debug_assert!(nominator_payout_count <= T::MaxExposurePageSize::get());

		Ok(Some(T::WeightInfo::payout_stakers_alive_staked(nominator_payout_count)).into())
	}

	/// Chill a stash account.
	pub(crate) fn chill_stash(stash: &T::AccountId) {
		let chilled_as_validator = Self::do_remove_validator(stash);
		let chilled_as_nominator = Self::do_remove_nominator(stash);
		if chilled_as_validator || chilled_as_nominator {
			Self::deposit_event(Event::<T>::Chilled { stash: stash.clone() });
		}
	}

	/// Actually make a payment to a staker. This uses the currency's reward function
	/// to pay the right payee for the given staker account.
	fn make_payout(
		stash: &T::AccountId,
		amount: BalanceOf<T>,
<<<<<<< HEAD
	) -> Option<(PositiveImbalanceOf<T>, CheckedPayoutDestination<T::AccountId>)> {
		// NOTE: temporary getter while `Payee` -> `Payees` lazy migration is taking place.
		// Tracking issue: <https://github.com/paritytech/polkadot-sdk/issues/1195>
		// Can replace with `dest = Self:payees(stash);` once migration is done.
		//
		// let dest = Self::payee(StakingAccount::Stash(stash.clone()));

		let dest = Self::bonded(stash)
			.and_then(|c| Some(Self::get_payout_destination_migrate(stash, c)))?;

		// Closure to handle the `Stake` payout destination, used in `Stake` and `Split` variants.
		let payout_destination_stake = |a: BalanceOf<T>| -> Option<PositiveImbalanceOf<T>> {
			Self::ledger(Stash(stash.clone()))
=======
	) -> Option<(PositiveImbalanceOf<T>, RewardDestination<T::AccountId>)> {
		// noop if amount is zero
		if amount.is_zero() {
			return None
		}

		let dest = Self::payee(StakingAccount::Stash(stash.clone()));
		let maybe_imbalance = match dest {
			RewardDestination::Controller => Self::bonded(stash)
				.map(|controller| T::Currency::deposit_creating(&controller, amount)),
			RewardDestination::Stash => T::Currency::deposit_into_existing(stash, amount).ok(),
			RewardDestination::Staked => Self::ledger(Stash(stash.clone()))
>>>>>>> 18165ebb
				.and_then(|mut ledger| {
					ledger.active += amount;
					ledger.total += amount;
					let _ = ledger
						.update()
						.defensive_proof("ledger fetched from storage, so it exists; qed.");

					let r = T::Currency::deposit_into_existing(stash, amount).ok();
					Ok(r)
				})
				.unwrap_or_default()
		};

		let maybe_imbalance = match dest {
			PayoutDestination::Stake => payout_destination_stake(amount),
			PayoutDestination::Split((share, deposit_to)) => {
				// `share` can never be 0% or 100%.
				let amount_free = share * amount;
				let amount_stake = amount.saturating_sub(amount_free);
				let mut total_imbalance = PositiveImbalanceOf::<T>::zero();

				total_imbalance.subsume(
					payout_destination_stake(amount_stake)
						.unwrap_or(PositiveImbalanceOf::<T>::zero()),
				);
				total_imbalance.subsume(T::Currency::deposit_creating(&deposit_to, amount_free));
				Some(total_imbalance)
			},
			PayoutDestination::Deposit(deposit_to) =>
				Some(T::Currency::deposit_creating(&deposit_to, amount)),
			PayoutDestination::Forgo => None,
		};

		maybe_imbalance
			.map(|imbalance| (imbalance, Self::payee(StakingAccount::Stash(stash.clone()))))
	}

	/// Plan a new session potentially trigger a new era.
	fn new_session(
		session_index: SessionIndex,
		is_genesis: bool,
	) -> Option<BoundedVec<T::AccountId, MaxWinnersOf<T>>> {
		if let Some(current_era) = Self::current_era() {
			// Initial era has been set.
			let current_era_start_session_index = Self::eras_start_session_index(current_era)
				.unwrap_or_else(|| {
					frame_support::print("Error: start_session_index must be set for current_era");
					0
				});

			let era_length = session_index.saturating_sub(current_era_start_session_index); // Must never happen.

			match ForceEra::<T>::get() {
				// Will be set to `NotForcing` again if a new era has been triggered.
				Forcing::ForceNew => (),
				// Short circuit to `try_trigger_new_era`.
				Forcing::ForceAlways => (),
				// Only go to `try_trigger_new_era` if deadline reached.
				Forcing::NotForcing if era_length >= T::SessionsPerEra::get() => (),
				_ => {
					// Either `Forcing::ForceNone`,
					// or `Forcing::NotForcing if era_length >= T::SessionsPerEra::get()`.
					return None
				},
			}

			// New era.
			let maybe_new_era_validators = Self::try_trigger_new_era(session_index, is_genesis);
			if maybe_new_era_validators.is_some() &&
				matches!(ForceEra::<T>::get(), Forcing::ForceNew)
			{
				Self::set_force_era(Forcing::NotForcing);
			}

			maybe_new_era_validators
		} else {
			// Set initial era.
			log!(debug, "Starting the first era.");
			Self::try_trigger_new_era(session_index, is_genesis)
		}
	}

	/// Start a session potentially starting an era.
	fn start_session(start_session: SessionIndex) {
		let next_active_era = Self::active_era().map(|e| e.index + 1).unwrap_or(0);
		// This is only `Some` when current era has already progressed to the next era, while the
		// active era is one behind (i.e. in the *last session of the active era*, or *first session
		// of the new current era*, depending on how you look at it).
		if let Some(next_active_era_start_session_index) =
			Self::eras_start_session_index(next_active_era)
		{
			if next_active_era_start_session_index == start_session {
				Self::start_era(start_session);
			} else if next_active_era_start_session_index < start_session {
				// This arm should never happen, but better handle it than to stall the staking
				// pallet.
				frame_support::print("Warning: A session appears to have been skipped.");
				Self::start_era(start_session);
			}
		}

		// disable all offending validators that have been disabled for the whole era
		for (index, disabled) in <OffendingValidators<T>>::get() {
			if disabled {
				T::SessionInterface::disable_validator(index);
			}
		}
	}

	/// End a session potentially ending an era.
	fn end_session(session_index: SessionIndex) {
		if let Some(active_era) = Self::active_era() {
			if let Some(next_active_era_start_session_index) =
				Self::eras_start_session_index(active_era.index + 1)
			{
				if next_active_era_start_session_index == session_index + 1 {
					Self::end_era(active_era, session_index);
				}
			}
		}
	}

	/// Start a new era. It does:
	/// * Increment `active_era.index`,
	/// * reset `active_era.start`,
	/// * update `BondedEras` and apply slashes.
	fn start_era(start_session: SessionIndex) {
		let active_era = ActiveEra::<T>::mutate(|active_era| {
			let new_index = active_era.as_ref().map(|info| info.index + 1).unwrap_or(0);
			*active_era = Some(ActiveEraInfo {
				index: new_index,
				// Set new active era start in next `on_finalize`. To guarantee usage of `Time`
				start: None,
			});
			new_index
		});

		let bonding_duration = T::BondingDuration::get();

		BondedEras::<T>::mutate(|bonded| {
			bonded.push((active_era, start_session));

			if active_era > bonding_duration {
				let first_kept = active_era - bonding_duration;

				// Prune out everything that's from before the first-kept index.
				let n_to_prune =
					bonded.iter().take_while(|&&(era_idx, _)| era_idx < first_kept).count();

				// Kill slashing metadata.
				for (pruned_era, _) in bonded.drain(..n_to_prune) {
					slashing::clear_era_metadata::<T>(pruned_era);
				}

				if let Some(&(_, first_session)) = bonded.first() {
					T::SessionInterface::prune_historical_up_to(first_session);
				}
			}
		});

		Self::apply_unapplied_slashes(active_era);
	}

	/// Compute payout for era.
	fn end_era(active_era: ActiveEraInfo, _session_index: SessionIndex) {
		// Note: active_era_start can be None if end era is called during genesis config.
		if let Some(active_era_start) = active_era.start {
			let now_as_millis_u64 = T::UnixTime::now().as_millis().saturated_into::<u64>();

			let era_duration = (now_as_millis_u64 - active_era_start).saturated_into::<u64>();
			let staked = Self::eras_total_stake(&active_era.index);
			let issuance = T::Currency::total_issuance();
			let (validator_payout, remainder) =
				T::EraPayout::era_payout(staked, issuance, era_duration);

			Self::deposit_event(Event::<T>::EraPaid {
				era_index: active_era.index,
				validator_payout,
				remainder,
			});

			// Set ending era reward.
			<ErasValidatorReward<T>>::insert(&active_era.index, validator_payout);
			T::RewardRemainder::on_unbalanced(T::Currency::issue(remainder));

			// Clear offending validators.
			<OffendingValidators<T>>::kill();
		}
	}

	/// Plan a new era.
	///
	/// * Bump the current era storage (which holds the latest planned era).
	/// * Store start session index for the new planned era.
	/// * Clean old era information.
	/// * Store staking information for the new planned era
	///
	/// Returns the new validator set.
	pub fn trigger_new_era(
		start_session_index: SessionIndex,
		exposures: BoundedVec<
			(T::AccountId, Exposure<T::AccountId, BalanceOf<T>>),
			MaxWinnersOf<T>,
		>,
	) -> BoundedVec<T::AccountId, MaxWinnersOf<T>> {
		// Increment or set current era.
		let new_planned_era = CurrentEra::<T>::mutate(|s| {
			*s = Some(s.map(|s| s + 1).unwrap_or(0));
			s.unwrap()
		});
		ErasStartSessionIndex::<T>::insert(&new_planned_era, &start_session_index);

		// Clean old era information.
		if let Some(old_era) = new_planned_era.checked_sub(T::HistoryDepth::get() + 1) {
			Self::clear_era_information(old_era);
		}

		// Set staking information for the new era.
		Self::store_stakers_info(exposures, new_planned_era)
	}

	/// Potentially plan a new era.
	///
	/// Get election result from `T::ElectionProvider`.
	/// In case election result has more than [`MinimumValidatorCount`] validator trigger a new era.
	///
	/// In case a new era is planned, the new validator set is returned.
	pub(crate) fn try_trigger_new_era(
		start_session_index: SessionIndex,
		is_genesis: bool,
	) -> Option<BoundedVec<T::AccountId, MaxWinnersOf<T>>> {
		let election_result: BoundedVec<_, MaxWinnersOf<T>> = if is_genesis {
			let result = <T::GenesisElectionProvider>::elect().map_err(|e| {
				log!(warn, "genesis election provider failed due to {:?}", e);
				Self::deposit_event(Event::StakingElectionFailed);
			});

			result
				.ok()?
				.into_inner()
				.try_into()
				// both bounds checked in integrity test to be equal
				.defensive_unwrap_or_default()
		} else {
			let result = <T::ElectionProvider>::elect().map_err(|e| {
				log!(warn, "election provider failed due to {:?}", e);
				Self::deposit_event(Event::StakingElectionFailed);
			});
			result.ok()?
		};

		let exposures = Self::collect_exposures(election_result);
		if (exposures.len() as u32) < Self::minimum_validator_count().max(1) {
			// Session will panic if we ever return an empty validator set, thus max(1) ^^.
			match CurrentEra::<T>::get() {
				Some(current_era) if current_era > 0 => log!(
					warn,
					"chain does not have enough staking candidates to operate for era {:?} ({} \
					elected, minimum is {})",
					CurrentEra::<T>::get().unwrap_or(0),
					exposures.len(),
					Self::minimum_validator_count(),
				),
				None => {
					// The initial era is allowed to have no exposures.
					// In this case the SessionManager is expected to choose a sensible validator
					// set.
					// TODO: this should be simplified #8911
					CurrentEra::<T>::put(0);
					ErasStartSessionIndex::<T>::insert(&0, &start_session_index);
				},
				_ => (),
			}

			Self::deposit_event(Event::StakingElectionFailed);
			return None
		}

		Self::deposit_event(Event::StakersElected);
		Some(Self::trigger_new_era(start_session_index, exposures))
	}

	/// Process the output of the election.
	///
	/// Store staking information for the new planned era
	pub fn store_stakers_info(
		exposures: BoundedVec<
			(T::AccountId, Exposure<T::AccountId, BalanceOf<T>>),
			MaxWinnersOf<T>,
		>,
		new_planned_era: EraIndex,
	) -> BoundedVec<T::AccountId, MaxWinnersOf<T>> {
		// Populate elected stash, stakers, exposures, and the snapshot of validator prefs.
		let mut total_stake: BalanceOf<T> = Zero::zero();
		let mut elected_stashes = Vec::with_capacity(exposures.len());

		exposures.into_iter().for_each(|(stash, exposure)| {
			// build elected stash
			elected_stashes.push(stash.clone());
			// accumulate total stake
			total_stake = total_stake.saturating_add(exposure.total);
			// store staker exposure for this era
			EraInfo::<T>::set_exposure(new_planned_era, &stash, exposure);
		});

		let elected_stashes: BoundedVec<_, MaxWinnersOf<T>> = elected_stashes
			.try_into()
			.expect("elected_stashes.len() always equal to exposures.len(); qed");

		EraInfo::<T>::set_total_stake(new_planned_era, total_stake);

		// Collect the pref of all winners.
		for stash in &elected_stashes {
			let pref = Self::validators(stash);
			<ErasValidatorPrefs<T>>::insert(&new_planned_era, stash, pref);
		}

		if new_planned_era > 0 {
			log!(
				info,
				"new validator set of size {:?} has been processed for era {:?}",
				elected_stashes.len(),
				new_planned_era,
			);
		}

		elected_stashes
	}

	/// Consume a set of [`BoundedSupports`] from [`sp_npos_elections`] and collect them into a
	/// [`Exposure`].
	fn collect_exposures(
		supports: BoundedSupportsOf<T::ElectionProvider>,
	) -> BoundedVec<(T::AccountId, Exposure<T::AccountId, BalanceOf<T>>), MaxWinnersOf<T>> {
		let total_issuance = T::Currency::total_issuance();
		let to_currency = |e: frame_election_provider_support::ExtendedBalance| {
			T::CurrencyToVote::to_currency(e, total_issuance)
		};

		supports
			.into_iter()
			.map(|(validator, support)| {
				// Build `struct exposure` from `support`.
				let mut others = Vec::with_capacity(support.voters.len());
				let mut own: BalanceOf<T> = Zero::zero();
				let mut total: BalanceOf<T> = Zero::zero();
				support
					.voters
					.into_iter()
					.map(|(nominator, weight)| (nominator, to_currency(weight)))
					.for_each(|(nominator, stake)| {
						if nominator == validator {
							own = own.saturating_add(stake);
						} else {
							others.push(IndividualExposure { who: nominator, value: stake });
						}
						total = total.saturating_add(stake);
					});

				let exposure = Exposure { own, others, total };
				(validator, exposure)
			})
			.try_collect()
			.expect("we only map through support vector which cannot change the size; qed")
	}

	/// Remove all associated data of a stash account from the staking system.
	///
	/// Assumes storage is upgraded before calling.
	///
	/// This is called:
	/// - after a `withdraw_unbonded()` call that frees all of a stash's bonded balance.
	/// - through `reap_stash()` if the balance has fallen to zero (through slashing).
	pub(crate) fn kill_stash(stash: &T::AccountId, num_slashing_spans: u32) -> DispatchResult {
		slashing::clear_stash_metadata::<T>(&stash, num_slashing_spans)?;

		// removes controller from `Bonded` and staking ledger from `Ledger`, as well as reward
		// setting of the stash in `Payee`.
		StakingLedger::<T>::kill(&stash)?;

		Self::do_remove_validator(&stash);
		Self::do_remove_nominator(&stash);

		frame_system::Pallet::<T>::dec_consumers(&stash);

		Ok(())
	}

	/// Clear all era information for given era.
	pub(crate) fn clear_era_information(era_index: EraIndex) {
		// FIXME: We can possibly set a reasonable limit since we do this only once per era and
		// clean up state across multiple blocks.
		let mut cursor = <ErasStakers<T>>::clear_prefix(era_index, u32::MAX, None);
		debug_assert!(cursor.maybe_cursor.is_none());
		cursor = <ErasStakersClipped<T>>::clear_prefix(era_index, u32::MAX, None);
		debug_assert!(cursor.maybe_cursor.is_none());
		cursor = <ErasValidatorPrefs<T>>::clear_prefix(era_index, u32::MAX, None);
		debug_assert!(cursor.maybe_cursor.is_none());
		cursor = <ClaimedRewards<T>>::clear_prefix(era_index, u32::MAX, None);
		debug_assert!(cursor.maybe_cursor.is_none());
		cursor = <ErasStakersPaged<T>>::clear_prefix((era_index,), u32::MAX, None);
		debug_assert!(cursor.maybe_cursor.is_none());
		cursor = <ErasStakersOverview<T>>::clear_prefix(era_index, u32::MAX, None);
		debug_assert!(cursor.maybe_cursor.is_none());

		<ErasValidatorReward<T>>::remove(era_index);
		<ErasRewardPoints<T>>::remove(era_index);
		<ErasTotalStake<T>>::remove(era_index);
		ErasStartSessionIndex::<T>::remove(era_index);
	}

	/// Apply previously-unapplied slashes on the beginning of a new era, after a delay.
	fn apply_unapplied_slashes(active_era: EraIndex) {
		let era_slashes = UnappliedSlashes::<T>::take(&active_era);
		log!(
			debug,
			"found {} slashes scheduled to be executed in era {:?}",
			era_slashes.len(),
			active_era,
		);
		for slash in era_slashes {
			let slash_era = active_era.saturating_sub(T::SlashDeferDuration::get());
			slashing::apply_slash::<T>(slash, slash_era);
		}
	}

	/// Add reward points to validators using their stash account ID.
	///
	/// Validators are keyed by stash account ID and must be in the current elected set.
	///
	/// For each element in the iterator the given number of points in u32 is added to the
	/// validator, thus duplicates are handled.
	///
	/// At the end of the era each the total payout will be distributed among validator
	/// relatively to their points.
	///
	/// COMPLEXITY: Complexity is `number_of_validator_to_reward x current_elected_len`.
	pub fn reward_by_ids(validators_points: impl IntoIterator<Item = (T::AccountId, u32)>) {
		if let Some(active_era) = Self::active_era() {
			<ErasRewardPoints<T>>::mutate(active_era.index, |era_rewards| {
				for (validator, points) in validators_points.into_iter() {
					*era_rewards.individual.entry(validator).or_default() += points;
					era_rewards.total += points;
				}
			});
		}
	}

	/// Helper to set a new `ForceEra` mode.
	pub(crate) fn set_force_era(mode: Forcing) {
		log!(info, "Setting force era mode {:?}.", mode);
		ForceEra::<T>::put(mode);
		Self::deposit_event(Event::<T>::ForceEra { mode });
	}

	/// Ensures that at the end of the current session there will be a new era.
	pub(crate) fn ensure_new_era() {
		match ForceEra::<T>::get() {
			Forcing::ForceAlways | Forcing::ForceNew => (),
			_ => Self::set_force_era(Forcing::ForceNew),
		}
	}

	#[cfg(feature = "runtime-benchmarks")]
	pub fn add_era_stakers(
		current_era: EraIndex,
		stash: T::AccountId,
		exposure: Exposure<T::AccountId, BalanceOf<T>>,
	) {
		<ErasStakers<T>>::insert(&current_era, &stash, &exposure);
	}

	#[cfg(feature = "runtime-benchmarks")]
	pub fn set_slash_reward_fraction(fraction: Perbill) {
		SlashRewardFraction::<T>::put(fraction);
	}

	/// Get all of the voters that are eligible for the npos election.
	///
	/// `maybe_max_len` can imposes a cap on the number of voters returned;
	///
	/// Sets `MinimumActiveStake` to the minimum active nominator stake in the returned set of
	/// nominators.
	///
	/// This function is self-weighing as [`DispatchClass::Mandatory`].
	pub fn get_npos_voters(bounds: DataProviderBounds) -> Vec<VoterOf<Self>> {
		let mut voters_size_tracker: StaticTracker<Self> = StaticTracker::default();

		let final_predicted_len = {
			let all_voter_count = T::VoterList::count();
			bounds.count.unwrap_or(all_voter_count.into()).min(all_voter_count.into()).0
		};

		let mut all_voters = Vec::<_>::with_capacity(final_predicted_len as usize);

		// cache a few things.
		let weight_of = Self::weight_of_fn();

		let mut voters_seen = 0u32;
		let mut validators_taken = 0u32;
		let mut nominators_taken = 0u32;
		let mut min_active_stake = u64::MAX;

		let mut sorted_voters = T::VoterList::iter();
		while all_voters.len() < final_predicted_len as usize &&
			voters_seen < (NPOS_MAX_ITERATIONS_COEFFICIENT * final_predicted_len as u32)
		{
			let voter = match sorted_voters.next() {
				Some(voter) => {
					voters_seen.saturating_inc();
					voter
				},
				None => break,
			};

			let voter_weight = weight_of(&voter);
			// if voter weight is zero, do not consider this voter for the snapshot.
			if voter_weight.is_zero() {
				log!(debug, "voter's active balance is 0. skip this voter.");
				continue
			}

			if let Some(Nominations { targets, .. }) = <Nominators<T>>::get(&voter) {
				if !targets.is_empty() {
					// Note on lazy nomination quota: we do not check the nomination quota of the
					// voter at this point and accept all the current nominations. The nomination
					// quota is only enforced at `nominate` time.

					let voter = (voter, voter_weight, targets);
					if voters_size_tracker.try_register_voter(&voter, &bounds).is_err() {
						// no more space left for the election result, stop iterating.
						Self::deposit_event(Event::<T>::SnapshotVotersSizeExceeded {
							size: voters_size_tracker.size as u32,
						});
						break
					}

					all_voters.push(voter);
					nominators_taken.saturating_inc();
				} else {
					// technically should never happen, but not much we can do about it.
				}
				min_active_stake =
					if voter_weight < min_active_stake { voter_weight } else { min_active_stake };
			} else if Validators::<T>::contains_key(&voter) {
				// if this voter is a validator:
				let self_vote = (
					voter.clone(),
					voter_weight,
					vec![voter.clone()]
						.try_into()
						.expect("`MaxVotesPerVoter` must be greater than or equal to 1"),
				);

				if voters_size_tracker.try_register_voter(&self_vote, &bounds).is_err() {
					// no more space left for the election snapshot, stop iterating.
					Self::deposit_event(Event::<T>::SnapshotVotersSizeExceeded {
						size: voters_size_tracker.size as u32,
					});
					break
				}
				all_voters.push(self_vote);
				validators_taken.saturating_inc();
			} else {
				// this can only happen if: 1. there a bug in the bags-list (or whatever is the
				// sorted list) logic and the state of the two pallets is no longer compatible, or
				// because the nominators is not decodable since they have more nomination than
				// `T::NominationsQuota::get_quota`. The latter can rarely happen, and is not
				// really an emergency or bug if it does.
				defensive!(
				    "DEFENSIVE: invalid item in `VoterList`: {:?}, this nominator probably has too many nominations now",
                    voter,
                );
			}
		}

		// all_voters should have not re-allocated.
		debug_assert!(all_voters.capacity() == final_predicted_len as usize);

		Self::register_weight(T::WeightInfo::get_npos_voters(validators_taken, nominators_taken));

		let min_active_stake: T::CurrencyBalance =
			if all_voters.is_empty() { Zero::zero() } else { min_active_stake.into() };

		MinimumActiveStake::<T>::put(min_active_stake);

		log!(
			info,
			"generated {} npos voters, {} from validators and {} nominators",
			all_voters.len(),
			validators_taken,
			nominators_taken
		);

		all_voters
	}

	/// Get the targets for an upcoming npos election.
	///
	/// This function is self-weighing as [`DispatchClass::Mandatory`].
	pub fn get_npos_targets(bounds: DataProviderBounds) -> Vec<T::AccountId> {
		let mut targets_size_tracker: StaticTracker<Self> = StaticTracker::default();

		let final_predicted_len = {
			let all_target_count = T::TargetList::count();
			bounds.count.unwrap_or(all_target_count.into()).min(all_target_count.into()).0
		};

		let mut all_targets = Vec::<T::AccountId>::with_capacity(final_predicted_len as usize);
		let mut targets_seen = 0;

		let mut targets_iter = T::TargetList::iter();
		while all_targets.len() < final_predicted_len as usize &&
			targets_seen < (NPOS_MAX_ITERATIONS_COEFFICIENT * final_predicted_len as u32)
		{
			let target = match targets_iter.next() {
				Some(target) => {
					targets_seen.saturating_inc();
					target
				},
				None => break,
			};

			if targets_size_tracker.try_register_target(target.clone(), &bounds).is_err() {
				// no more space left for the election snapshot, stop iterating.
				Self::deposit_event(Event::<T>::SnapshotTargetsSizeExceeded {
					size: targets_size_tracker.size as u32,
				});
				break
			}

			if Validators::<T>::contains_key(&target) {
				all_targets.push(target);
			}
		}

		Self::register_weight(T::WeightInfo::get_npos_targets(all_targets.len() as u32));
		log!(info, "generated {} npos targets", all_targets.len());

		all_targets
	}

	/// This function will add a nominator to the `Nominators` storage map,
	/// and `VoterList`.
	///
	/// If the nominator already exists, their nominations will be updated.
	///
	/// NOTE: you must ALWAYS use this function to add nominator or update their targets. Any access
	/// to `Nominators` or `VoterList` outside of this function is almost certainly
	/// wrong.
	pub fn do_add_nominator(who: &T::AccountId, nominations: Nominations<T>) {
		if !Nominators::<T>::contains_key(who) {
			// maybe update sorted list.
			let _ = T::VoterList::on_insert(who.clone(), Self::weight_of(who))
				.defensive_unwrap_or_default();
		}
		Nominators::<T>::insert(who, nominations);

		debug_assert_eq!(
			Nominators::<T>::count() + Validators::<T>::count(),
			T::VoterList::count()
		);
	}

	/// This function will remove a nominator from the `Nominators` storage map,
	/// and `VoterList`.
	///
	/// Returns true if `who` was removed from `Nominators`, otherwise false.
	///
	/// NOTE: you must ALWAYS use this function to remove a nominator from the system. Any access to
	/// `Nominators` or `VoterList` outside of this function is almost certainly
	/// wrong.
	pub fn do_remove_nominator(who: &T::AccountId) -> bool {
		let outcome = if Nominators::<T>::contains_key(who) {
			Nominators::<T>::remove(who);
			let _ = T::VoterList::on_remove(who).defensive();
			true
		} else {
			false
		};

		debug_assert_eq!(
			Nominators::<T>::count() + Validators::<T>::count(),
			T::VoterList::count()
		);

		outcome
	}

	/// This function will add a validator to the `Validators` storage map.
	///
	/// If the validator already exists, their preferences will be updated.
	///
	/// NOTE: you must ALWAYS use this function to add a validator to the system. Any access to
	/// `Validators` or `VoterList` outside of this function is almost certainly
	/// wrong.
	pub fn do_add_validator(who: &T::AccountId, prefs: ValidatorPrefs) {
		if !Validators::<T>::contains_key(who) {
			// maybe update sorted list.
			let _ = T::VoterList::on_insert(who.clone(), Self::weight_of(who))
				.defensive_unwrap_or_default();
		}
		Validators::<T>::insert(who, prefs);

		debug_assert_eq!(
			Nominators::<T>::count() + Validators::<T>::count(),
			T::VoterList::count()
		);
	}

	/// This function will remove a validator from the `Validators` storage map.
	///
	/// Returns true if `who` was removed from `Validators`, otherwise false.
	///
	/// NOTE: you must ALWAYS use this function to remove a validator from the system. Any access to
	/// `Validators` or `VoterList` outside of this function is almost certainly
	/// wrong.
	pub fn do_remove_validator(who: &T::AccountId) -> bool {
		let outcome = if Validators::<T>::contains_key(who) {
			Validators::<T>::remove(who);
			let _ = T::VoterList::on_remove(who).defensive();
			true
		} else {
			false
		};

		debug_assert_eq!(
			Nominators::<T>::count() + Validators::<T>::count(),
			T::VoterList::count()
		);

		outcome
	}

	/// Register some amount of weight directly with the system pallet.
	///
	/// This is always mandatory weight.
	fn register_weight(weight: Weight) {
		<frame_system::Pallet<T>>::register_extra_weight_unchecked(
			weight,
			DispatchClass::Mandatory,
		);
	}

<<<<<<< HEAD
	/// Temporary getter for `Payees`.
	///
	/// Migrates `Payee` to `Payees` if it has not been migrated already.
	/// TODO: move to `StakingLedger`.
	pub fn get_payout_destination_migrate(
		stash: &T::AccountId,
		controller: T::AccountId,
	) -> PayoutDestination<T::AccountId> {
		if !Payees::<T>::contains_key(stash) {
			let current = PayoutDestination::from_reward_destination(
				DeprecatedPayee::<T>::get(stash),
				stash.clone(),
				controller,
			);
			Payees::<T>::insert(stash, current.clone());
			DeprecatedPayee::<T>::remove(stash);
			current.0
		} else {
			Payees::<T>::get(stash).0
		}
=======
	/// Returns full exposure of a validator for a given era.
	///
	/// History note: This used to be a getter for old storage item `ErasStakers` deprecated in v14.
	/// Since this function is used in the codebase at various places, we kept it as a custom getter
	/// that takes care of getting the full exposure of the validator in a backward compatible way.
	pub fn eras_stakers(
		era: EraIndex,
		account: &T::AccountId,
	) -> Exposure<T::AccountId, BalanceOf<T>> {
		EraInfo::<T>::get_full_exposure(era, account)
>>>>>>> 18165ebb
	}
}

impl<T: Config> Pallet<T> {
	/// Returns the current nominations quota for nominators.
	///
	/// Used by the runtime API.
	pub fn api_nominations_quota(balance: BalanceOf<T>) -> u32 {
		T::NominationsQuota::get_quota(balance)
	}

	pub fn api_eras_stakers(
		era: EraIndex,
		account: T::AccountId,
	) -> Exposure<T::AccountId, BalanceOf<T>> {
		Self::eras_stakers(era, &account)
	}

	pub fn api_eras_stakers_page_count(era: EraIndex, account: T::AccountId) -> Page {
		EraInfo::<T>::get_page_count(era, &account)
	}
}

impl<T: Config> ElectionDataProvider for Pallet<T> {
	type AccountId = T::AccountId;
	type BlockNumber = BlockNumberFor<T>;
	type MaxVotesPerVoter = MaxNominationsOf<T>;

	fn desired_targets() -> data_provider::Result<u32> {
		Self::register_weight(T::DbWeight::get().reads(1));
		Ok(Self::validator_count())
	}

	fn electing_voters(bounds: DataProviderBounds) -> data_provider::Result<Vec<VoterOf<Self>>> {
		// This can never fail -- if `maybe_max_len` is `Some(_)` we handle it.
		let voters = Self::get_npos_voters(bounds);

		debug_assert!(!bounds.exhausted(
			SizeBound(voters.encoded_size() as u32).into(),
			CountBound(voters.len() as u32).into()
		));

		Ok(voters)
	}

	fn electable_targets(bounds: DataProviderBounds) -> data_provider::Result<Vec<T::AccountId>> {
		let targets = Self::get_npos_targets(bounds);

		// We can't handle this case yet -- return an error. WIP to improve handling this case in
		// <https://github.com/paritytech/substrate/pull/13195>.
		if bounds.exhausted(None, CountBound(T::TargetList::count() as u32).into()) {
			return Err("Target snapshot too big")
		}

		debug_assert!(!bounds.exhausted(
			SizeBound(targets.encoded_size() as u32).into(),
			CountBound(targets.len() as u32).into()
		));

		Ok(targets)
	}

	fn next_election_prediction(now: BlockNumberFor<T>) -> BlockNumberFor<T> {
		let current_era = Self::current_era().unwrap_or(0);
		let current_session = Self::current_planned_session();
		let current_era_start_session_index =
			Self::eras_start_session_index(current_era).unwrap_or(0);
		// Number of session in the current era or the maximum session per era if reached.
		let era_progress = current_session
			.saturating_sub(current_era_start_session_index)
			.min(T::SessionsPerEra::get());

		let until_this_session_end = T::NextNewSession::estimate_next_new_session(now)
			.0
			.unwrap_or_default()
			.saturating_sub(now);

		let session_length = T::NextNewSession::average_session_length();

		let sessions_left: BlockNumberFor<T> = match ForceEra::<T>::get() {
			Forcing::ForceNone => Bounded::max_value(),
			Forcing::ForceNew | Forcing::ForceAlways => Zero::zero(),
			Forcing::NotForcing if era_progress >= T::SessionsPerEra::get() => Zero::zero(),
			Forcing::NotForcing => T::SessionsPerEra::get()
				.saturating_sub(era_progress)
				// One session is computed in this_session_end.
				.saturating_sub(1)
				.into(),
		};

		now.saturating_add(
			until_this_session_end.saturating_add(sessions_left.saturating_mul(session_length)),
		)
	}

	#[cfg(feature = "runtime-benchmarks")]
	fn add_voter(
		voter: T::AccountId,
		weight: VoteWeight,
		targets: BoundedVec<T::AccountId, Self::MaxVotesPerVoter>,
	) {
		let stake = <BalanceOf<T>>::try_from(weight).unwrap_or_else(|_| {
			panic!("cannot convert a VoteWeight into BalanceOf, benchmark needs reconfiguring.")
		});
		<Bonded<T>>::insert(voter.clone(), voter.clone());
		<Ledger<T>>::insert(voter.clone(), StakingLedger::<T>::new(voter.clone(), stake));

		Self::do_add_nominator(&voter, Nominations { targets, submitted_in: 0, suppressed: false });
	}

	#[cfg(feature = "runtime-benchmarks")]
	fn add_target(target: T::AccountId) {
		let stake = MinValidatorBond::<T>::get() * 100u32.into();
		<Bonded<T>>::insert(target.clone(), target.clone());
		<Ledger<T>>::insert(target.clone(), StakingLedger::<T>::new(target.clone(), stake));
		Self::do_add_validator(
			&target,
			ValidatorPrefs { commission: Perbill::zero(), blocked: false },
		);
	}

	#[cfg(feature = "runtime-benchmarks")]
	fn clear() {
		#[allow(deprecated)]
		<Bonded<T>>::remove_all(None);
		#[allow(deprecated)]
		<Ledger<T>>::remove_all(None);
		#[allow(deprecated)]
		<Validators<T>>::remove_all();
		#[allow(deprecated)]
		<Nominators<T>>::remove_all();

		T::VoterList::unsafe_clear();
	}

	#[cfg(feature = "runtime-benchmarks")]
	fn put_snapshot(
		voters: Vec<VoterOf<Self>>,
		targets: Vec<T::AccountId>,
		target_stake: Option<VoteWeight>,
	) {
		targets.into_iter().for_each(|v| {
			let stake: BalanceOf<T> = target_stake
				.and_then(|w| <BalanceOf<T>>::try_from(w).ok())
				.unwrap_or_else(|| MinNominatorBond::<T>::get() * 100u32.into());
			<Bonded<T>>::insert(v.clone(), v.clone());
			<Ledger<T>>::insert(v.clone(), StakingLedger::<T>::new(v.clone(), stake));
			Self::do_add_validator(
				&v,
				ValidatorPrefs { commission: Perbill::zero(), blocked: false },
			);
		});

		voters.into_iter().for_each(|(v, s, t)| {
			let stake = <BalanceOf<T>>::try_from(s).unwrap_or_else(|_| {
				panic!("cannot convert a VoteWeight into BalanceOf, benchmark needs reconfiguring.")
			});
			<Bonded<T>>::insert(v.clone(), v.clone());
			<Ledger<T>>::insert(v.clone(), StakingLedger::<T>::new(v.clone(), stake));
			Self::do_add_nominator(
				&v,
				Nominations { targets: t, submitted_in: 0, suppressed: false },
			);
		});
	}
}

/// In this implementation `new_session(session)` must be called before `end_session(session-1)`
/// i.e. the new session must be planned before the ending of the previous session.
///
/// Once the first new_session is planned, all session must start and then end in order, though
/// some session can lag in between the newest session planned and the latest session started.
impl<T: Config> pallet_session::SessionManager<T::AccountId> for Pallet<T> {
	fn new_session(new_index: SessionIndex) -> Option<Vec<T::AccountId>> {
		log!(trace, "planning new session {}", new_index);
		CurrentPlannedSession::<T>::put(new_index);
		Self::new_session(new_index, false).map(|v| v.into_inner())
	}
	fn new_session_genesis(new_index: SessionIndex) -> Option<Vec<T::AccountId>> {
		log!(trace, "planning new session {} at genesis", new_index);
		CurrentPlannedSession::<T>::put(new_index);
		Self::new_session(new_index, true).map(|v| v.into_inner())
	}
	fn start_session(start_index: SessionIndex) {
		log!(trace, "starting session {}", start_index);
		Self::start_session(start_index)
	}
	fn end_session(end_index: SessionIndex) {
		log!(trace, "ending session {}", end_index);
		Self::end_session(end_index)
	}
}

impl<T: Config> historical::SessionManager<T::AccountId, Exposure<T::AccountId, BalanceOf<T>>>
	for Pallet<T>
{
	fn new_session(
		new_index: SessionIndex,
	) -> Option<Vec<(T::AccountId, Exposure<T::AccountId, BalanceOf<T>>)>> {
		<Self as pallet_session::SessionManager<_>>::new_session(new_index).map(|validators| {
			let current_era = Self::current_era()
				// Must be some as a new era has been created.
				.unwrap_or(0);

			validators
				.into_iter()
				.map(|v| {
					let exposure = Self::eras_stakers(current_era, &v);
					(v, exposure)
				})
				.collect()
		})
	}
	fn new_session_genesis(
		new_index: SessionIndex,
	) -> Option<Vec<(T::AccountId, Exposure<T::AccountId, BalanceOf<T>>)>> {
		<Self as pallet_session::SessionManager<_>>::new_session_genesis(new_index).map(
			|validators| {
				let current_era = Self::current_era()
					// Must be some as a new era has been created.
					.unwrap_or(0);

				validators
					.into_iter()
					.map(|v| {
						let exposure = Self::eras_stakers(current_era, &v);
						(v, exposure)
					})
					.collect()
			},
		)
	}
	fn start_session(start_index: SessionIndex) {
		<Self as pallet_session::SessionManager<_>>::start_session(start_index)
	}
	fn end_session(end_index: SessionIndex) {
		<Self as pallet_session::SessionManager<_>>::end_session(end_index)
	}
}

/// Add reward points to block authors:
/// * 20 points to the block producer for producing a (non-uncle) block,
impl<T> pallet_authorship::EventHandler<T::AccountId, BlockNumberFor<T>> for Pallet<T>
where
	T: Config + pallet_authorship::Config + pallet_session::Config,
{
	fn note_author(author: T::AccountId) {
		Self::reward_by_ids(vec![(author, 20)])
	}
}

/// This is intended to be used with `FilterHistoricalOffences`.
impl<T: Config>
	OnOffenceHandler<T::AccountId, pallet_session::historical::IdentificationTuple<T>, Weight>
	for Pallet<T>
where
	T: pallet_session::Config<ValidatorId = <T as frame_system::Config>::AccountId>,
	T: pallet_session::historical::Config<
		FullIdentification = Exposure<<T as frame_system::Config>::AccountId, BalanceOf<T>>,
		FullIdentificationOf = ExposureOf<T>,
	>,
	T::SessionHandler: pallet_session::SessionHandler<<T as frame_system::Config>::AccountId>,
	T::SessionManager: pallet_session::SessionManager<<T as frame_system::Config>::AccountId>,
	T::ValidatorIdOf: Convert<
		<T as frame_system::Config>::AccountId,
		Option<<T as frame_system::Config>::AccountId>,
	>,
{
	fn on_offence(
		offenders: &[OffenceDetails<
			T::AccountId,
			pallet_session::historical::IdentificationTuple<T>,
		>],
		slash_fraction: &[Perbill],
		slash_session: SessionIndex,
		disable_strategy: DisableStrategy,
	) -> Weight {
		let reward_proportion = SlashRewardFraction::<T>::get();
		let mut consumed_weight = Weight::from_parts(0, 0);
		let mut add_db_reads_writes = |reads, writes| {
			consumed_weight += T::DbWeight::get().reads_writes(reads, writes);
		};

		let active_era = {
			let active_era = Self::active_era();
			add_db_reads_writes(1, 0);
			if active_era.is_none() {
				// This offence need not be re-submitted.
				return consumed_weight
			}
			active_era.expect("value checked not to be `None`; qed").index
		};
		let active_era_start_session_index = Self::eras_start_session_index(active_era)
			.unwrap_or_else(|| {
				frame_support::print("Error: start_session_index must be set for current_era");
				0
			});
		add_db_reads_writes(1, 0);

		let window_start = active_era.saturating_sub(T::BondingDuration::get());

		// Fast path for active-era report - most likely.
		// `slash_session` cannot be in a future active era. It must be in `active_era` or before.
		let slash_era = if slash_session >= active_era_start_session_index {
			active_era
		} else {
			let eras = BondedEras::<T>::get();
			add_db_reads_writes(1, 0);

			// Reverse because it's more likely to find reports from recent eras.
			match eras.iter().rev().find(|&(_, sesh)| sesh <= &slash_session) {
				Some((slash_era, _)) => *slash_era,
				// Before bonding period. defensive - should be filtered out.
				None => return consumed_weight,
			}
		};

		add_db_reads_writes(1, 1);

		let slash_defer_duration = T::SlashDeferDuration::get();

		let invulnerables = Self::invulnerables();
		add_db_reads_writes(1, 0);

		for (details, slash_fraction) in offenders.iter().zip(slash_fraction) {
			let (stash, exposure) = &details.offender;

			// Skip if the validator is invulnerable.
			if invulnerables.contains(stash) {
				continue
			}

			let unapplied = slashing::compute_slash::<T>(slashing::SlashParams {
				stash,
				slash: *slash_fraction,
				exposure,
				slash_era,
				window_start,
				now: active_era,
				reward_proportion,
				disable_strategy,
			});

			Self::deposit_event(Event::<T>::SlashReported {
				validator: stash.clone(),
				fraction: *slash_fraction,
				slash_era,
			});

			if let Some(mut unapplied) = unapplied {
				let nominators_len = unapplied.others.len() as u64;
				let reporters_len = details.reporters.len() as u64;

				{
					let upper_bound = 1 /* Validator/NominatorSlashInEra */ + 2 /* fetch_spans */;
					let rw = upper_bound + nominators_len * upper_bound;
					add_db_reads_writes(rw, rw);
				}
				unapplied.reporters = details.reporters.clone();
				if slash_defer_duration == 0 {
					// Apply right away.
					slashing::apply_slash::<T>(unapplied, slash_era);
					{
						let slash_cost = (6, 5);
						let reward_cost = (2, 2);
						add_db_reads_writes(
							(1 + nominators_len) * slash_cost.0 + reward_cost.0 * reporters_len,
							(1 + nominators_len) * slash_cost.1 + reward_cost.1 * reporters_len,
						);
					}
				} else {
					// Defer to end of some `slash_defer_duration` from now.
					log!(
						debug,
						"deferring slash of {:?}% happened in {:?} (reported in {:?}) to {:?}",
						slash_fraction,
						slash_era,
						active_era,
						slash_era + slash_defer_duration + 1,
					);
					UnappliedSlashes::<T>::mutate(
						slash_era.saturating_add(slash_defer_duration).saturating_add(One::one()),
						move |for_later| for_later.push(unapplied),
					);
					add_db_reads_writes(1, 1);
				}
			} else {
				add_db_reads_writes(4 /* fetch_spans */, 5 /* kick_out_if_recent */)
			}
		}

		consumed_weight
	}
}

impl<T: Config> ScoreProvider<T::AccountId> for Pallet<T> {
	type Score = VoteWeight;

	fn score(who: &T::AccountId) -> Self::Score {
		Self::weight_of(who)
	}

	#[cfg(feature = "runtime-benchmarks")]
	fn set_score_of(who: &T::AccountId, weight: Self::Score) {
		// this will clearly results in an inconsistent state, but it should not matter for a
		// benchmark.
		let active: BalanceOf<T> = weight.try_into().map_err(|_| ()).unwrap();
		let mut ledger = match Self::ledger(StakingAccount::Stash(who.clone())) {
			Ok(l) => l,
			Err(_) => StakingLedger::default_from(who.clone()),
		};
		ledger.active = active;

		<Ledger<T>>::insert(who, ledger);
		<Bonded<T>>::insert(who, who);

		// also, we play a trick to make sure that a issuance based-`CurrencyToVote` behaves well:
		// This will make sure that total issuance is zero, thus the currency to vote will be a 1-1
		// conversion.
		let imbalance = T::Currency::burn(T::Currency::total_issuance());
		// kinda ugly, but gets the job done. The fact that this works here is a HUGE exception.
		// Don't try this pattern in other places.
		sp_std::mem::forget(imbalance);
	}
}

/// A simple sorted list implementation that does not require any additional pallets. Note, this
/// does not provide validators in sorted order. If you desire nominators in a sorted order take
/// a look at [`pallet-bags-list`].
pub struct UseValidatorsMap<T>(sp_std::marker::PhantomData<T>);
impl<T: Config> SortedListProvider<T::AccountId> for UseValidatorsMap<T> {
	type Score = BalanceOf<T>;
	type Error = ();

	/// Returns iterator over voter list, which can have `take` called on it.
	fn iter() -> Box<dyn Iterator<Item = T::AccountId>> {
		Box::new(Validators::<T>::iter().map(|(v, _)| v))
	}
	fn iter_from(
		start: &T::AccountId,
	) -> Result<Box<dyn Iterator<Item = T::AccountId>>, Self::Error> {
		if Validators::<T>::contains_key(start) {
			let start_key = Validators::<T>::hashed_key_for(start);
			Ok(Box::new(Validators::<T>::iter_from(start_key).map(|(n, _)| n)))
		} else {
			Err(())
		}
	}
	fn count() -> u32 {
		Validators::<T>::count()
	}
	fn contains(id: &T::AccountId) -> bool {
		Validators::<T>::contains_key(id)
	}
	fn on_insert(_: T::AccountId, _weight: Self::Score) -> Result<(), Self::Error> {
		// nothing to do on insert.
		Ok(())
	}
	fn get_score(id: &T::AccountId) -> Result<Self::Score, Self::Error> {
		Ok(Pallet::<T>::weight_of(id).into())
	}
	fn on_update(_: &T::AccountId, _weight: Self::Score) -> Result<(), Self::Error> {
		// nothing to do on update.
		Ok(())
	}
	fn on_remove(_: &T::AccountId) -> Result<(), Self::Error> {
		// nothing to do on remove.
		Ok(())
	}
	fn unsafe_regenerate(
		_: impl IntoIterator<Item = T::AccountId>,
		_: Box<dyn Fn(&T::AccountId) -> Self::Score>,
	) -> u32 {
		// nothing to do upon regenerate.
		0
	}
	#[cfg(feature = "try-runtime")]
	fn try_state() -> Result<(), TryRuntimeError> {
		Ok(())
	}

	fn unsafe_clear() {
		#[allow(deprecated)]
		Validators::<T>::remove_all();
	}

	#[cfg(feature = "runtime-benchmarks")]
	fn score_update_worst_case(_who: &T::AccountId, _is_increase: bool) -> Self::Score {
		unimplemented!()
	}
}

/// A simple voter list implementation that does not require any additional pallets. Note, this
/// does not provided nominators in sorted ordered. If you desire nominators in a sorted order take
/// a look at [`pallet-bags-list].
pub struct UseNominatorsAndValidatorsMap<T>(sp_std::marker::PhantomData<T>);
impl<T: Config> SortedListProvider<T::AccountId> for UseNominatorsAndValidatorsMap<T> {
	type Error = ();
	type Score = VoteWeight;

	fn iter() -> Box<dyn Iterator<Item = T::AccountId>> {
		Box::new(
			Validators::<T>::iter()
				.map(|(v, _)| v)
				.chain(Nominators::<T>::iter().map(|(n, _)| n)),
		)
	}
	fn iter_from(
		start: &T::AccountId,
	) -> Result<Box<dyn Iterator<Item = T::AccountId>>, Self::Error> {
		if Validators::<T>::contains_key(start) {
			let start_key = Validators::<T>::hashed_key_for(start);
			Ok(Box::new(
				Validators::<T>::iter_from(start_key)
					.map(|(n, _)| n)
					.chain(Nominators::<T>::iter().map(|(x, _)| x)),
			))
		} else if Nominators::<T>::contains_key(start) {
			let start_key = Nominators::<T>::hashed_key_for(start);
			Ok(Box::new(Nominators::<T>::iter_from(start_key).map(|(n, _)| n)))
		} else {
			Err(())
		}
	}
	fn count() -> u32 {
		Nominators::<T>::count().saturating_add(Validators::<T>::count())
	}
	fn contains(id: &T::AccountId) -> bool {
		Nominators::<T>::contains_key(id) || Validators::<T>::contains_key(id)
	}
	fn on_insert(_: T::AccountId, _weight: Self::Score) -> Result<(), Self::Error> {
		// nothing to do on insert.
		Ok(())
	}
	fn get_score(id: &T::AccountId) -> Result<Self::Score, Self::Error> {
		Ok(Pallet::<T>::weight_of(id))
	}
	fn on_update(_: &T::AccountId, _weight: Self::Score) -> Result<(), Self::Error> {
		// nothing to do on update.
		Ok(())
	}
	fn on_remove(_: &T::AccountId) -> Result<(), Self::Error> {
		// nothing to do on remove.
		Ok(())
	}
	fn unsafe_regenerate(
		_: impl IntoIterator<Item = T::AccountId>,
		_: Box<dyn Fn(&T::AccountId) -> Self::Score>,
	) -> u32 {
		// nothing to do upon regenerate.
		0
	}

	#[cfg(feature = "try-runtime")]
	fn try_state() -> Result<(), TryRuntimeError> {
		Ok(())
	}

	fn unsafe_clear() {
		// NOTE: Caller must ensure this doesn't lead to too many storage accesses. This is a
		// condition of SortedListProvider::unsafe_clear.
		#[allow(deprecated)]
		Nominators::<T>::remove_all();
		#[allow(deprecated)]
		Validators::<T>::remove_all();
	}

	#[cfg(feature = "runtime-benchmarks")]
	fn score_update_worst_case(_who: &T::AccountId, _is_increase: bool) -> Self::Score {
		unimplemented!()
	}
}

impl<T: Config> StakingInterface for Pallet<T> {
	type AccountId = T::AccountId;
	type Balance = BalanceOf<T>;
	type CurrencyToVote = T::CurrencyToVote;

	fn minimum_nominator_bond() -> Self::Balance {
		MinNominatorBond::<T>::get()
	}

	fn minimum_validator_bond() -> Self::Balance {
		MinValidatorBond::<T>::get()
	}

	fn stash_by_ctrl(controller: &Self::AccountId) -> Result<Self::AccountId, DispatchError> {
		Self::ledger(Controller(controller.clone()))
			.map(|l| l.stash)
			.map_err(|e| e.into())
	}

	fn bonding_duration() -> EraIndex {
		T::BondingDuration::get()
	}

	fn current_era() -> EraIndex {
		Self::current_era().unwrap_or(Zero::zero())
	}

	fn stake(who: &Self::AccountId) -> Result<Stake<BalanceOf<T>>, DispatchError> {
		Self::ledger(Stash(who.clone()))
			.map(|l| Stake { total: l.total, active: l.active })
			.map_err(|e| e.into())
	}

	fn bond_extra(who: &Self::AccountId, extra: Self::Balance) -> DispatchResult {
		Self::bond_extra(RawOrigin::Signed(who.clone()).into(), extra)
	}

	fn unbond(who: &Self::AccountId, value: Self::Balance) -> DispatchResult {
		let ctrl = Self::bonded(who).ok_or(Error::<T>::NotStash)?;
		Self::unbond(RawOrigin::Signed(ctrl).into(), value)
			.map_err(|with_post| with_post.error)
			.map(|_| ())
	}

	fn chill(who: &Self::AccountId) -> DispatchResult {
		// defensive-only: any account bonded via this interface has the stash set as the
		// controller, but we have to be sure. Same comment anywhere else that we read this.
		let ctrl = Self::bonded(who).ok_or(Error::<T>::NotStash)?;
		Self::chill(RawOrigin::Signed(ctrl).into())
	}

	fn withdraw_unbonded(
		who: Self::AccountId,
		num_slashing_spans: u32,
	) -> Result<bool, DispatchError> {
		let ctrl = Self::bonded(&who).ok_or(Error::<T>::NotStash)?;
		Self::withdraw_unbonded(RawOrigin::Signed(ctrl.clone()).into(), num_slashing_spans)
			.map(|_| !Ledger::<T>::contains_key(&ctrl))
			.map_err(|with_post| with_post.error)
	}

	fn bond(
		who: &Self::AccountId,
		value: Self::Balance,
		payee: &Self::AccountId,
	) -> DispatchResult {
		Self::bond(
			RawOrigin::Signed(who.clone()).into(),
			value,
			PayoutDestination::Deposit(payee.clone()),
		)
	}

	fn nominate(who: &Self::AccountId, targets: Vec<Self::AccountId>) -> DispatchResult {
		let ctrl = Self::bonded(who).ok_or(Error::<T>::NotStash)?;
		let targets = targets.into_iter().map(T::Lookup::unlookup).collect::<Vec<_>>();
		Self::nominate(RawOrigin::Signed(ctrl).into(), targets)
	}

	fn desired_validator_count() -> u32 {
		ValidatorCount::<T>::get()
	}

	fn election_ongoing() -> bool {
		T::ElectionProvider::ongoing()
	}

	fn force_unstake(who: Self::AccountId) -> sp_runtime::DispatchResult {
		let num_slashing_spans = Self::slashing_spans(&who).map_or(0, |s| s.iter().count() as u32);
		Self::force_unstake(RawOrigin::Root.into(), who.clone(), num_slashing_spans)
	}

	fn is_exposed_in_era(who: &Self::AccountId, era: &EraIndex) -> bool {
		ErasStakers::<T>::iter_prefix(era).any(|(validator, exposures)| {
			validator == *who || exposures.others.iter().any(|i| i.who == *who)
		})
	}
	fn status(
		who: &Self::AccountId,
	) -> Result<sp_staking::StakerStatus<Self::AccountId>, DispatchError> {
		if !StakingLedger::<T>::is_bonded(StakingAccount::Stash(who.clone())) {
			return Err(Error::<T>::NotStash.into())
		}

		let is_validator = Validators::<T>::contains_key(&who);
		let is_nominator = Nominators::<T>::get(&who);

		use sp_staking::StakerStatus;
		match (is_validator, is_nominator.is_some()) {
			(false, false) => Ok(StakerStatus::Idle),
			(true, false) => Ok(StakerStatus::Validator),
			(false, true) => Ok(StakerStatus::Nominator(
				is_nominator.expect("is checked above; qed").targets.into_inner(),
			)),
			(true, true) => {
				defensive!("cannot be both validators and nominator");
				Err(Error::<T>::BadState.into())
			},
		}
	}

	sp_staking::runtime_benchmarks_enabled! {
		fn nominations(who: &Self::AccountId) -> Option<Vec<T::AccountId>> {
			Nominators::<T>::get(who).map(|n| n.targets.into_inner())
		}

		fn add_era_stakers(
			current_era: &EraIndex,
			stash: &T::AccountId,
			exposures: Vec<(Self::AccountId, Self::Balance)>,
		) {
			let others = exposures
				.iter()
				.map(|(who, value)| IndividualExposure { who: who.clone(), value: value.clone() })
				.collect::<Vec<_>>();
			let exposure = Exposure { total: Default::default(), own: Default::default(), others };
			EraInfo::<T>::set_exposure(*current_era, stash, exposure);
		}

		fn set_current_era(era: EraIndex) {
			CurrentEra::<T>::put(era);
		}

		fn max_exposure_page_size() -> Page {
			T::MaxExposurePageSize::get()
		}
	}
}

#[cfg(any(test, feature = "try-runtime"))]
impl<T: Config> Pallet<T> {
	pub(crate) fn do_try_state(_: BlockNumberFor<T>) -> Result<(), TryRuntimeError> {
		ensure!(
			T::VoterList::iter()
				.all(|x| <Nominators<T>>::contains_key(&x) || <Validators<T>>::contains_key(&x)),
			"VoterList contains non-staker"
		);

		Self::check_nominators()?;
		Self::check_exposures()?;
		Self::check_ledgers()?;
		Self::check_count()
	}

	fn check_count() -> Result<(), TryRuntimeError> {
		ensure!(
			<T as Config>::VoterList::count() ==
				Nominators::<T>::count() + Validators::<T>::count(),
			"wrong external count"
		);
		ensure!(
			<T as Config>::TargetList::count() == Validators::<T>::count(),
			"wrong external count"
		);
		ensure!(
			ValidatorCount::<T>::get() <=
				<T::ElectionProvider as frame_election_provider_support::ElectionProviderBase>::MaxWinners::get(),
			Error::<T>::TooManyValidators
		);
		Ok(())
	}

	fn check_ledgers() -> Result<(), TryRuntimeError> {
		Bonded::<T>::iter()
			.map(|(_, ctrl)| Self::ensure_ledger_consistent(ctrl))
			.collect::<Result<Vec<_>, _>>()?;
		Ok(())
	}

	fn check_exposures() -> Result<(), TryRuntimeError> {
		// a check per validator to ensure the exposure struct is always sane.
		let era = Self::active_era().unwrap().index;
		ErasStakers::<T>::iter_prefix_values(era)
			.map(|expo| {
				ensure!(
					expo.total ==
						expo.own +
							expo.others
								.iter()
								.map(|e| e.value)
								.fold(Zero::zero(), |acc, x| acc + x),
					"wrong total exposure.",
				);
				Ok(())
			})
			.collect::<Result<(), TryRuntimeError>>()
	}

	fn check_nominators() -> Result<(), TryRuntimeError> {
		// a check per nominator to ensure their entire stake is correctly distributed. Will only
		// kick-in if the nomination was submitted before the current era.
		let era = Self::active_era().unwrap().index;

		// cache era exposures to avoid too many db reads.
		let era_exposures = T::SessionInterface::validators()
			.iter()
			.map(|v| Self::eras_stakers(era, v))
			.collect::<Vec<_>>();

		<Nominators<T>>::iter()
			.filter_map(
				|(nominator, nomination)| {
					if nomination.submitted_in < era {
						Some(nominator)
					} else {
						None
					}
				},
			)
			.map(|nominator| -> Result<(), TryRuntimeError> {
				// must be bonded.
				Self::ensure_is_stash(&nominator)?;
				let mut sum = BalanceOf::<T>::zero();
				era_exposures
					.iter()
					.map(|e| -> Result<(), TryRuntimeError> {
						let individual =
							e.others.iter().filter(|e| e.who == nominator).collect::<Vec<_>>();
						let len = individual.len();
						match len {
							0 => { /* not supporting this validator at all. */ },
							1 => sum += individual[0].value,
							_ =>
								return Err(
									"nominator cannot back a validator more than once.".into()
								),
						};
						Ok(())
					})
					.collect::<Result<Vec<_>, _>>()?;

				// We take total instead of active as the nominator might have requested to unbond
				// some of their stake that is still exposed in the current era.
				if sum <= Self::ledger(Stash(nominator.clone()))?.total {
					// This can happen when there is a slash in the current era so we only warn.
					log!(warn, "nominator stake exceeds what is bonded.");
				}

				Ok(())
			})
			.collect::<Result<Vec<_>, _>>()?;

		Ok(())
	}

	fn ensure_is_stash(who: &T::AccountId) -> Result<(), &'static str> {
		ensure!(Self::bonded(who).is_some(), "Not a stash.");
		Ok(())
	}

	fn ensure_ledger_consistent(ctrl: T::AccountId) -> Result<(), TryRuntimeError> {
		// ensures ledger.total == ledger.active + sum(ledger.unlocking).
		let ledger = Self::ledger(StakingAccount::Controller(ctrl.clone()))?;

		let real_total: BalanceOf<T> =
			ledger.unlocking.iter().fold(ledger.active, |a, c| a + c.value);
		ensure!(real_total == ledger.total, "ledger.total corrupt");

		Ok(())
	}
}<|MERGE_RESOLUTION|>--- conflicted
+++ resolved
@@ -49,15 +49,9 @@
 
 use crate::{
 	election_size_tracker::StaticTracker, log, slashing, weights::WeightInfo, ActiveEraInfo,
-<<<<<<< HEAD
-	BalanceOf, CheckedPayoutDestination, EraPayout, Exposure, ExposureOf, Forcing,
-	IndividualExposure, MaxNominationsOf, MaxWinnersOf, Nominations, NominationsQuota,
-	PayoutDestination, PositiveImbalanceOf, SessionInterface, StakingLedger, ValidatorPrefs,
-=======
 	BalanceOf, EraInfo, EraPayout, Exposure, ExposureOf, Forcing, IndividualExposure,
 	MaxNominationsOf, MaxWinnersOf, Nominations, NominationsQuota, PositiveImbalanceOf,
-	RewardDestination, SessionInterface, StakingLedger, ValidatorPrefs,
->>>>>>> 18165ebb
+	PayoutDestination, SessionInterface, StakingLedger, ValidatorPrefs,
 };
 
 use super::pallet::*;
@@ -339,8 +333,12 @@
 	fn make_payout(
 		stash: &T::AccountId,
 		amount: BalanceOf<T>,
-<<<<<<< HEAD
 	) -> Option<(PositiveImbalanceOf<T>, CheckedPayoutDestination<T::AccountId>)> {
+		// noop if amount is zero
+		if amount.is_zero() {
+			return None
+		}
+
 		// NOTE: temporary getter while `Payee` -> `Payees` lazy migration is taking place.
 		// Tracking issue: <https://github.com/paritytech/polkadot-sdk/issues/1195>
 		// Can replace with `dest = Self:payees(stash);` once migration is done.
@@ -353,20 +351,6 @@
 		// Closure to handle the `Stake` payout destination, used in `Stake` and `Split` variants.
 		let payout_destination_stake = |a: BalanceOf<T>| -> Option<PositiveImbalanceOf<T>> {
 			Self::ledger(Stash(stash.clone()))
-=======
-	) -> Option<(PositiveImbalanceOf<T>, RewardDestination<T::AccountId>)> {
-		// noop if amount is zero
-		if amount.is_zero() {
-			return None
-		}
-
-		let dest = Self::payee(StakingAccount::Stash(stash.clone()));
-		let maybe_imbalance = match dest {
-			RewardDestination::Controller => Self::bonded(stash)
-				.map(|controller| T::Currency::deposit_creating(&controller, amount)),
-			RewardDestination::Stash => T::Currency::deposit_into_existing(stash, amount).ok(),
-			RewardDestination::Staked => Self::ledger(Stash(stash.clone()))
->>>>>>> 18165ebb
 				.and_then(|mut ledger| {
 					ledger.active += amount;
 					ledger.total += amount;
@@ -1111,7 +1095,6 @@
 		);
 	}
 
-<<<<<<< HEAD
 	/// Temporary getter for `Payees`.
 	///
 	/// Migrates `Payee` to `Payees` if it has not been migrated already.
@@ -1132,7 +1115,6 @@
 		} else {
 			Payees::<T>::get(stash).0
 		}
-=======
 	/// Returns full exposure of a validator for a given era.
 	///
 	/// History note: This used to be a getter for old storage item `ErasStakers` deprecated in v14.
@@ -1143,7 +1125,6 @@
 		account: &T::AccountId,
 	) -> Exposure<T::AccountId, BalanceOf<T>> {
 		EraInfo::<T>::get_full_exposure(era, account)
->>>>>>> 18165ebb
 	}
 }
 
